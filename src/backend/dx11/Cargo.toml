# Copyright 2016 The Gfx-rs Developers.
#
# Licensed under the Apache License, Version 2.0 (the "License");
# you may not use this file except in compliance with the License.
# You may obtain a copy of the License at
#
#     http://www.apache.org/licenses/LICENSE-2.0
#
# Unless required by applicable law or agreed to in writing, software
# distributed under the License is distributed on an "AS IS" BASIS,
# WITHOUT WARRANTIES OR CONDITIONS OF ANY KIND, either express or implied.
# See the License for the specific language governing permissions and
# limitations under the License.

[package]
name = "gfx_device_dx11"
version = "0.8.2"
description = "DirectX-11 backend for gfx-rs"
homepage = "https://github.com/gfx-rs/gfx"
repository = "https://github.com/gfx-rs/gfx"
keywords = ["graphics", "gamedev"]
license = "Apache-2.0"
authors = ["The Gfx-rs Developers"]
readme = "README.md"
documentation = "https://docs.rs/gfx_device_dx11"

[lib]
name = "gfx_device_dx11"

[dependencies]
log = "0.4"
<<<<<<< HEAD
gfx_core = { path = "../../core", version = "0.9.1" }
winapi = { version = "0.3", features = ["d3d11", "d3dcommon", "d3dcompiler", "winerror"] }
=======
gfx_core = { path = "../../core", version = "0.9" }
winapi = { version = "0.3", features = ["d3d11", "d3d11sdklayers", "d3dcommon", "d3dcompiler", "winerror"] }
>>>>>>> 009243e5
<|MERGE_RESOLUTION|>--- conflicted
+++ resolved
@@ -29,10 +29,5 @@
 
 [dependencies]
 log = "0.4"
-<<<<<<< HEAD
 gfx_core = { path = "../../core", version = "0.9.1" }
-winapi = { version = "0.3", features = ["d3d11", "d3dcommon", "d3dcompiler", "winerror"] }
-=======
-gfx_core = { path = "../../core", version = "0.9" }
-winapi = { version = "0.3", features = ["d3d11", "d3d11sdklayers", "d3dcommon", "d3dcompiler", "winerror"] }
->>>>>>> 009243e5
+winapi = { version = "0.3", features = ["d3d11", "d3d11sdklayers", "d3dcommon", "d3dcompiler", "winerror"] }