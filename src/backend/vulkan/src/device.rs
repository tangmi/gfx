use arrayvec::ArrayVec;
use ash::{extensions::khr, version::DeviceV1_0, vk};
use inplace_it::inplace_or_alloc_from_iter;
use smallvec::SmallVec;

use hal::{
    memory,
    memory::{Requirements, Segment},
    pool::CommandPoolCreateFlags,
    pso::VertexInputRate,
    window::SwapchainConfig,
    {buffer, device as d, format, image, pass, pso, query, queue}, {Features, MemoryTypeId},
};

use std::{ffi::CString, marker::PhantomData, mem, ops::Range, ptr, sync::Arc};

use crate::{command as cmd, conv, native as n, pool::RawCommandPool, window as w, Backend as B};
use ash::vk::Handle;

#[derive(Debug, Default)]
struct GraphicsPipelineInfoBuf<'a> {
    // 10 is the max amount of dynamic states
    dynamic_states: ArrayVec<[vk::DynamicState; 10]>,

    // 5 is the amount of stages
    c_strings: ArrayVec<[CString; 5]>,
    stages: ArrayVec<[vk::PipelineShaderStageCreateInfo; 5]>,
    specializations: ArrayVec<[vk::SpecializationInfo; 5]>,
    specialization_entries: ArrayVec<[SmallVec<[vk::SpecializationMapEntry; 4]>; 5]>,

    vertex_bindings: Vec<vk::VertexInputBindingDescription>,
    vertex_attributes: Vec<vk::VertexInputAttributeDescription>,
    blend_states: Vec<vk::PipelineColorBlendAttachmentState>,

    sample_mask: [u32; 2],
    vertex_input_state: vk::PipelineVertexInputStateCreateInfo,
    input_assembly_state: vk::PipelineInputAssemblyStateCreateInfo,
    tessellation_state: Option<vk::PipelineTessellationStateCreateInfo>,
    viewport_state: vk::PipelineViewportStateCreateInfo,
    rasterization_state: vk::PipelineRasterizationStateCreateInfo,
    rasterization_conservative_state: vk::PipelineRasterizationConservativeStateCreateInfoEXT, // May be unused or may be pointed to by rasterization_state
    multisample_state: vk::PipelineMultisampleStateCreateInfo,
    depth_stencil_state: vk::PipelineDepthStencilStateCreateInfo,
    color_blend_state: vk::PipelineColorBlendStateCreateInfo,
    pipeline_dynamic_state: vk::PipelineDynamicStateCreateInfo,
    viewports: [vk::Viewport; 1],
    scissors: [vk::Rect2D; 1],

    lifetime: PhantomData<&'a vk::Pipeline>,
}
impl<'a> GraphicsPipelineInfoBuf<'a> {
    unsafe fn add_stage(&mut self, stage: vk::ShaderStageFlags, source: &pso::EntryPoint<'a, B>) {
        let string = CString::new(source.entry).unwrap();
        self.c_strings.push(string);
        let name = self.c_strings.last().unwrap().as_c_str();

        self.specialization_entries.push(
            source
                .specialization
                .constants
                .iter()
                .map(|c| vk::SpecializationMapEntry {
                    constant_id: c.id,
                    offset: c.range.start as _,
                    size: (c.range.end - c.range.start) as _,
                })
                .collect(),
        );
        let map_entries = self.specialization_entries.last().unwrap();

        self.specializations.push(vk::SpecializationInfo {
            map_entry_count: map_entries.len() as _,
            p_map_entries: map_entries.as_ptr(),
            data_size: source.specialization.data.len() as _,
            p_data: source.specialization.data.as_ptr() as _,
        });

        self.stages.push(
            vk::PipelineShaderStageCreateInfo::builder()
                .flags(vk::PipelineShaderStageCreateFlags::empty())
                .stage(stage)
                .module(source.module.raw)
                .name(name)
                .specialization_info(self.specializations.last().unwrap())
                .build(),
        )
    }

    unsafe fn new(desc: &pso::GraphicsPipelineDesc<'a, B>, device: &super::RawDevice) -> Self {
        let mut this = Self::default();

        match desc.primitive_assembler {
            pso::PrimitiveAssemblerDesc::Vertex {
                ref buffers,
                ref attributes,
                ref input_assembler,
                ref vertex,
                ref tessellation,
                ref geometry,
            } => {
                // Vertex stage
                // vertex shader is required
                this.add_stage(vk::ShaderStageFlags::VERTEX, vertex);

                // Geometry stage
                if let Some(ref entry) = geometry {
                    this.add_stage(vk::ShaderStageFlags::GEOMETRY, entry);
                }
                // Tessellation stage
                if let Some(ts) = tessellation {
                    this.add_stage(vk::ShaderStageFlags::TESSELLATION_CONTROL, &ts.0);
                    this.add_stage(vk::ShaderStageFlags::TESSELLATION_EVALUATION, &ts.1);
                }
                this.vertex_bindings = buffers.iter().map(|vbuf| {
                    vk::VertexInputBindingDescription {
                        binding: vbuf.binding,
                        stride: vbuf.stride as u32,
                        input_rate: match vbuf.rate {
                            VertexInputRate::Vertex => vk::VertexInputRate::VERTEX,
                            VertexInputRate::Instance(divisor) => {
                                debug_assert_eq!(divisor, 1, "Custom vertex rate divisors not supported in Vulkan backend without extension");
                                vk::VertexInputRate::INSTANCE
                            },
                        },
                    }
                }).collect();

                this.vertex_attributes = attributes
                    .iter()
                    .map(|attr| vk::VertexInputAttributeDescription {
                        location: attr.location as u32,
                        binding: attr.binding as u32,
                        format: conv::map_format(attr.element.format),
                        offset: attr.element.offset as u32,
                    })
                    .collect();

                this.vertex_input_state = vk::PipelineVertexInputStateCreateInfo::builder()
                    .flags(vk::PipelineVertexInputStateCreateFlags::empty())
                    .vertex_binding_descriptions(&this.vertex_bindings)
                    .vertex_attribute_descriptions(&this.vertex_attributes)
                    .build();

                this.input_assembly_state = vk::PipelineInputAssemblyStateCreateInfo::builder()
                    .flags(vk::PipelineInputAssemblyStateCreateFlags::empty())
                    .topology(conv::map_topology(&input_assembler))
                    .primitive_restart_enable(input_assembler.restart_index.is_some())
                    .build();
            }
            pso::PrimitiveAssemblerDesc::Mesh { ref task, ref mesh } => {
                this.vertex_bindings = Vec::new();
                this.vertex_attributes = Vec::new();
                this.vertex_input_state = vk::PipelineVertexInputStateCreateInfo::default();
                this.input_assembly_state = vk::PipelineInputAssemblyStateCreateInfo::default();

                // Task stage, optional
                if let Some(ref entry) = task {
                    this.add_stage(vk::ShaderStageFlags::TASK_NV, entry);
                }

                // Mesh stage
                this.add_stage(vk::ShaderStageFlags::MESH_NV, mesh);
            }
        };

        // Pixel stage
        if let Some(ref entry) = desc.fragment {
            this.add_stage(vk::ShaderStageFlags::FRAGMENT, entry);
        }

        let depth_bias = match desc.rasterizer.depth_bias {
            Some(pso::State::Static(db)) => db,
            Some(pso::State::Dynamic) => {
                this.dynamic_states.push(vk::DynamicState::DEPTH_BIAS);
                pso::DepthBias::default()
            }
            None => pso::DepthBias::default(),
        };

        let polygon_mode = match desc.rasterizer.polygon_mode {
            pso::PolygonMode::Point => vk::PolygonMode::POINT,
            pso::PolygonMode::Line => vk::PolygonMode::LINE,
            pso::PolygonMode::Fill => vk::PolygonMode::FILL,
        };

        let line_width = match desc.rasterizer.line_width {
            pso::State::Static(w) => w,
            pso::State::Dynamic => {
                this.dynamic_states.push(vk::DynamicState::LINE_WIDTH);
                1.0
            }
        };

        this.rasterization_conservative_state =
            vk::PipelineRasterizationConservativeStateCreateInfoEXT::builder()
                .conservative_rasterization_mode(match desc.rasterizer.conservative {
                    false => vk::ConservativeRasterizationModeEXT::DISABLED,
                    true => vk::ConservativeRasterizationModeEXT::OVERESTIMATE,
                })
                .build();

        this.rasterization_state = {
            let mut rasterization_state_builder =
                vk::PipelineRasterizationStateCreateInfo::builder()
                    .flags(vk::PipelineRasterizationStateCreateFlags::empty())
                    .depth_clamp_enable(if desc.rasterizer.depth_clamping {
                        if device.features.contains(Features::DEPTH_CLAMP) {
                            true
                        } else {
                            warn!("Depth clamping was requested on a device with disabled feature");
                            false
                        }
                    } else {
                        false
                    })
                    .rasterizer_discard_enable(
                        desc.fragment.is_none()
                            && desc.depth_stencil.depth.is_none()
                            && desc.depth_stencil.stencil.is_none(),
                    )
                    .polygon_mode(polygon_mode)
                    .cull_mode(conv::map_cull_face(desc.rasterizer.cull_face))
                    .front_face(conv::map_front_face(desc.rasterizer.front_face))
                    .depth_bias_enable(desc.rasterizer.depth_bias.is_some())
                    .depth_bias_constant_factor(depth_bias.const_factor)
                    .depth_bias_clamp(depth_bias.clamp)
                    .depth_bias_slope_factor(depth_bias.slope_factor)
                    .line_width(line_width);
            if desc.rasterizer.conservative {
                rasterization_state_builder = rasterization_state_builder
                    .push_next(&mut this.rasterization_conservative_state);
            }

            rasterization_state_builder.build()
        };

        this.tessellation_state = {
            if let pso::PrimitiveAssemblerDesc::Vertex {
                input_assembler, ..
            } = &desc.primitive_assembler
            {
                if let pso::Primitive::PatchList(patch_control_points) = input_assembler.primitive {
                    Some(
                        vk::PipelineTessellationStateCreateInfo::builder()
                            .flags(vk::PipelineTessellationStateCreateFlags::empty())
                            .patch_control_points(patch_control_points as _)
                            .build(),
                    )
                } else {
                    None
                }
            } else {
                None
            }
        };

        this.viewport_state = {
            //Note: without `multiViewport` feature, there has to be
            // the count of 1 for both viewports and scissors, even
            // though the actual pointers are ignored.
            match desc.baked_states.scissor {
                Some(ref rect) => {
                    this.scissors = [conv::map_rect(rect)];
                }
                None => {
                    this.dynamic_states.push(vk::DynamicState::SCISSOR);
                }
            }
            match desc.baked_states.viewport {
                Some(ref vp) => {
                    this.viewports = [device.map_viewport(vp)];
                }
                None => {
                    this.dynamic_states.push(vk::DynamicState::VIEWPORT);
                }
            }
            vk::PipelineViewportStateCreateInfo::builder()
                .flags(vk::PipelineViewportStateCreateFlags::empty())
                .scissors(&this.scissors)
                .viewports(&this.viewports)
                .build()
        };

        this.multisample_state = match desc.multisampling {
            Some(ref ms) => {
                this.sample_mask = [
                    (ms.sample_mask & 0xFFFFFFFF) as u32,
                    ((ms.sample_mask >> 32) & 0xFFFFFFFF) as u32,
                ];
                vk::PipelineMultisampleStateCreateInfo::builder()
                    .flags(vk::PipelineMultisampleStateCreateFlags::empty())
                    .rasterization_samples(conv::map_sample_count_flags(ms.rasterization_samples))
                    .sample_shading_enable(ms.sample_shading.is_some())
                    .min_sample_shading(ms.sample_shading.unwrap_or(0.0))
                    .sample_mask(&this.sample_mask)
                    .alpha_to_coverage_enable(ms.alpha_coverage)
                    .alpha_to_one_enable(ms.alpha_to_one)
                    .build()
            }
            None => vk::PipelineMultisampleStateCreateInfo::builder()
                .flags(vk::PipelineMultisampleStateCreateFlags::empty())
                .rasterization_samples(vk::SampleCountFlags::TYPE_1)
                .build(),
        };

        let depth_stencil = desc.depth_stencil;
        let (depth_test_enable, depth_write_enable, depth_compare_op) = match depth_stencil.depth {
            Some(ref depth) => (true, depth.write as _, conv::map_comparison(depth.fun)),
            None => (false, false, vk::CompareOp::NEVER),
        };
        let (stencil_test_enable, front, back) = match depth_stencil.stencil {
            Some(ref stencil) => {
                let mut front = conv::map_stencil_side(&stencil.faces.front);
                let mut back = conv::map_stencil_side(&stencil.faces.back);
                match stencil.read_masks {
                    pso::State::Static(ref sides) => {
                        front.compare_mask = sides.front;
                        back.compare_mask = sides.back;
                    }
                    pso::State::Dynamic => {
                        this.dynamic_states
                            .push(vk::DynamicState::STENCIL_COMPARE_MASK);
                    }
                }
                match stencil.write_masks {
                    pso::State::Static(ref sides) => {
                        front.write_mask = sides.front;
                        back.write_mask = sides.back;
                    }
                    pso::State::Dynamic => {
                        this.dynamic_states
                            .push(vk::DynamicState::STENCIL_WRITE_MASK);
                    }
                }
                match stencil.reference_values {
                    pso::State::Static(ref sides) => {
                        front.reference = sides.front;
                        back.reference = sides.back;
                    }
                    pso::State::Dynamic => {
                        this.dynamic_states
                            .push(vk::DynamicState::STENCIL_REFERENCE);
                    }
                }
                (true, front, back)
            }
            None => mem::zeroed(),
        };
        let (min_depth_bounds, max_depth_bounds) = match desc.baked_states.depth_bounds {
            Some(ref range) => (range.start, range.end),
            None => {
                this.dynamic_states.push(vk::DynamicState::DEPTH_BOUNDS);
                (0.0, 1.0)
            }
        };

        this.depth_stencil_state = vk::PipelineDepthStencilStateCreateInfo::builder()
            .flags(vk::PipelineDepthStencilStateCreateFlags::empty())
            .depth_test_enable(depth_test_enable)
            .depth_write_enable(depth_write_enable)
            .depth_compare_op(depth_compare_op)
            .depth_bounds_test_enable(depth_stencil.depth_bounds)
            .stencil_test_enable(stencil_test_enable)
            .front(front)
            .back(back)
            .min_depth_bounds(min_depth_bounds)
            .max_depth_bounds(max_depth_bounds)
            .build();

        this.blend_states = desc
            .blender
            .targets
            .iter()
            .map(|color_desc| {
                let color_write_mask =
                    vk::ColorComponentFlags::from_raw(color_desc.mask.bits() as _);
                match color_desc.blend {
                    Some(ref bs) => {
                        let (color_blend_op, src_color_blend_factor, dst_color_blend_factor) =
                            conv::map_blend_op(bs.color);
                        let (alpha_blend_op, src_alpha_blend_factor, dst_alpha_blend_factor) =
                            conv::map_blend_op(bs.alpha);
                        vk::PipelineColorBlendAttachmentState {
                            color_write_mask,
                            blend_enable: vk::TRUE,
                            src_color_blend_factor,
                            dst_color_blend_factor,
                            color_blend_op,
                            src_alpha_blend_factor,
                            dst_alpha_blend_factor,
                            alpha_blend_op,
                        }
                    }
                    None => vk::PipelineColorBlendAttachmentState {
                        color_write_mask,
                        ..mem::zeroed()
                    },
                }
            })
            .collect();

        this.color_blend_state = vk::PipelineColorBlendStateCreateInfo::builder()
            .flags(vk::PipelineColorBlendStateCreateFlags::empty())
            .logic_op_enable(false) // TODO
            .logic_op(vk::LogicOp::CLEAR)
            .attachments(&this.blend_states) // TODO:
            .blend_constants(match desc.baked_states.blend_constants {
                Some(value) => value,
                None => {
                    this.dynamic_states.push(vk::DynamicState::BLEND_CONSTANTS);
                    [0.0; 4]
                }
            })
            .build();

        this.pipeline_dynamic_state = vk::PipelineDynamicStateCreateInfo::builder()
            .flags(vk::PipelineDynamicStateCreateFlags::empty())
            .dynamic_states(&this.dynamic_states)
            .build();

        this
    }
}

#[derive(Debug, Default)]
struct ComputePipelineInfoBuf<'a> {
    c_string: CString,
    specialization: vk::SpecializationInfo,
    entries: SmallVec<[vk::SpecializationMapEntry; 4]>,
    lifetime: PhantomData<&'a vk::Pipeline>,
}
impl<'a> ComputePipelineInfoBuf<'a> {
    unsafe fn new(desc: &pso::ComputePipelineDesc<'a, B>) -> Self {
        let mut this = Self::default();
        this.c_string = CString::new(desc.shader.entry).unwrap();
        this.entries = desc
            .shader
            .specialization
            .constants
            .iter()
            .map(|c| vk::SpecializationMapEntry {
                constant_id: c.id,
                offset: c.range.start as _,
                size: (c.range.end - c.range.start) as _,
            })
            .collect();
        this.specialization = vk::SpecializationInfo {
            map_entry_count: this.entries.len() as _,
            p_map_entries: this.entries.as_ptr(),
            data_size: desc.shader.specialization.data.len() as _,
            p_data: desc.shader.specialization.data.as_ptr() as _,
        };
        this
    }
}

#[derive(Debug, Default)]
struct RayTracingPipelineInfoBuf<'a> {
    shader_groups: Vec<ComputePipelineInfoBuf<'a>>,
}
impl<'a> RayTracingPipelineInfoBuf<'a> {
    unsafe fn new(desc: &pso::RayTracingPipelineDesc<'a, B>) -> Self {
        let mut this = Self::default();
        this.shader_groups = desc
            .stages
            .iter()
            .map(|stage_desc| {
                let mut buf = ComputePipelineInfoBuf::default();
                buf.c_string = CString::new(stage_desc.entry_point.entry).unwrap();
                buf.entries = stage_desc
                    .entry_point
                    .specialization
                    .constants
                    .iter()
                    .map(|c| vk::SpecializationMapEntry {
                        constant_id: c.id,
                        offset: c.range.start as _,
                        size: (c.range.end - c.range.start) as _,
                    })
                    .collect();
                buf.specialization = vk::SpecializationInfo {
                    map_entry_count: buf.entries.len() as _,
                    p_map_entries: buf.entries.as_ptr(),
                    data_size: stage_desc.entry_point.specialization.data.len() as _,
                    p_data: stage_desc.entry_point.specialization.data.as_ptr() as _,
                };
                buf
            })
            .collect();
        this
    }
}

impl d::Device<B> for super::Device {
    unsafe fn allocate_memory(
        &self,
        mem_type: MemoryTypeId,
        size: u64,
    ) -> Result<n::Memory, d::AllocationError> {
        let mut flags_info = vk::MemoryAllocateFlagsInfo::builder().flags(
            // TODO needs Vulkan 1.2? Also either expose in hal or infer from usage?
            vk::MemoryAllocateFlags::DEVICE_ADDRESS,
        );

        let info = vk::MemoryAllocateInfo::builder()
            .allocation_size(size)
            .memory_type_index(self.get_ash_memory_type_index(mem_type))
            .push_next(&mut flags_info);

        let result = self.shared.raw.allocate_memory(&info, None);

        match result {
            Ok(memory) => Ok(n::Memory { raw: memory }),
            Err(vk::Result::ERROR_TOO_MANY_OBJECTS) => Err(d::AllocationError::TooManyObjects),
            Err(vk::Result::ERROR_OUT_OF_HOST_MEMORY) => Err(d::OutOfMemory::Host.into()),
            Err(vk::Result::ERROR_OUT_OF_DEVICE_MEMORY) => Err(d::OutOfMemory::Device.into()),
            _ => unreachable!(),
        }
    }

    unsafe fn create_command_pool(
        &self,
        family: queue::QueueFamilyId,
        create_flags: CommandPoolCreateFlags,
    ) -> Result<RawCommandPool, d::OutOfMemory> {
        let mut flags = vk::CommandPoolCreateFlags::empty();
        if create_flags.contains(CommandPoolCreateFlags::TRANSIENT) {
            flags |= vk::CommandPoolCreateFlags::TRANSIENT;
        }
        if create_flags.contains(CommandPoolCreateFlags::RESET_INDIVIDUAL) {
            flags |= vk::CommandPoolCreateFlags::RESET_COMMAND_BUFFER;
        }

        let info = vk::CommandPoolCreateInfo::builder()
            .flags(flags)
            .queue_family_index(family.0 as _);

        let result = self.shared.raw.create_command_pool(&info, None);

        match result {
            Ok(pool) => Ok(RawCommandPool {
                raw: pool,
                device: self.shared.clone(),
            }),
            Err(vk::Result::ERROR_OUT_OF_HOST_MEMORY) => Err(d::OutOfMemory::Host),
            Err(vk::Result::ERROR_OUT_OF_DEVICE_MEMORY) => Err(d::OutOfMemory::Device),
            _ => unreachable!(),
        }
    }

    unsafe fn destroy_command_pool(&self, pool: RawCommandPool) {
        self.shared.raw.destroy_command_pool(pool.raw, None);
    }

    unsafe fn create_render_pass<'a, Ia, Is, Id>(
        &self,
        attachments: Ia,
        subpasses: Is,
        dependencies: Id,
    ) -> Result<n::RenderPass, d::OutOfMemory>
    where
        Ia: Iterator<Item = pass::Attachment>,
        Is: Iterator<Item = pass::SubpassDesc<'a>>,
        Id: Iterator<Item = pass::SubpassDependency>,
    {
        let attachments_iter = attachments.map(|attachment| vk::AttachmentDescription {
            flags: vk::AttachmentDescriptionFlags::empty(), // TODO: may even alias!
            format: attachment
                .format
                .map_or(vk::Format::UNDEFINED, conv::map_format),
            samples: conv::map_sample_count_flags(attachment.samples),
            load_op: conv::map_attachment_load_op(attachment.ops.load),
            store_op: conv::map_attachment_store_op(attachment.ops.store),
            stencil_load_op: conv::map_attachment_load_op(attachment.stencil_ops.load),
            stencil_store_op: conv::map_attachment_store_op(attachment.stencil_ops.store),
            initial_layout: conv::map_image_layout(attachment.layouts.start),
            final_layout: conv::map_image_layout(attachment.layouts.end),
        });

        let dependencies_iter = dependencies.map(|sdep|
            // TODO: checks
            vk::SubpassDependency {
                src_subpass: sdep
                    .passes
                    .start
                    .map_or(vk::SUBPASS_EXTERNAL, |id| id as u32),
                dst_subpass: sdep.passes.end.map_or(vk::SUBPASS_EXTERNAL, |id| id as u32),
                src_stage_mask: conv::map_pipeline_stage(sdep.stages.start),
                dst_stage_mask: conv::map_pipeline_stage(sdep.stages.end),
                src_access_mask: conv::map_image_access(sdep.accesses.start),
                dst_access_mask: conv::map_image_access(sdep.accesses.end),
                dependency_flags: mem::transmute(sdep.flags),
            });

        let result = inplace_or_alloc_from_iter(attachments_iter, |attachments| {
            let attachment_refs = subpasses
                .map(|subpass| {
                    fn make_ref(&(id, layout): &pass::AttachmentRef) -> vk::AttachmentReference {
                        vk::AttachmentReference {
                            attachment: id as _,
                            layout: conv::map_image_layout(layout),
                        }
                    }
                    let colors = subpass.colors.iter().map(make_ref).collect::<Box<[_]>>();
                    let depth_stencil = subpass.depth_stencil.map(make_ref);
                    let inputs = subpass.inputs.iter().map(make_ref).collect::<Box<[_]>>();
                    let preserves = subpass
                        .preserves
                        .iter()
                        .map(|&id| id as u32)
                        .collect::<Box<[_]>>();
                    let resolves = subpass.resolves.iter().map(make_ref).collect::<Box<[_]>>();

                    (colors, depth_stencil, inputs, preserves, resolves)
                })
                .collect::<Box<[_]>>();

            let subpasses = attachment_refs
                .iter()
                .map(|(colors, depth_stencil, inputs, preserves, resolves)| {
                    vk::SubpassDescription {
                        flags: vk::SubpassDescriptionFlags::empty(),
                        pipeline_bind_point: vk::PipelineBindPoint::GRAPHICS,
                        input_attachment_count: inputs.len() as u32,
                        p_input_attachments: inputs.as_ptr(),
                        color_attachment_count: colors.len() as u32,
                        p_color_attachments: colors.as_ptr(),
                        p_resolve_attachments: if resolves.is_empty() {
                            ptr::null()
                        } else {
                            resolves.as_ptr()
                        },
                        p_depth_stencil_attachment: match depth_stencil {
                            Some(ref aref) => aref as *const _,
                            None => ptr::null(),
                        },
                        preserve_attachment_count: preserves.len() as u32,
                        p_preserve_attachments: preserves.as_ptr(),
                    }
                })
                .collect::<Box<[_]>>();

            inplace_or_alloc_from_iter(dependencies_iter, |dependencies| {
                let info = vk::RenderPassCreateInfo::builder()
                    .flags(vk::RenderPassCreateFlags::empty())
                    .attachments(&attachments)
                    .subpasses(&subpasses)
                    .dependencies(&dependencies);

                self.shared
                    .raw
                    .create_render_pass(&info, None)
                    .map(|raw| n::RenderPass {
                        raw,
                        attachment_count: attachments.len(),
                    })
            })
        });

        match result {
            Ok(renderpass) => Ok(renderpass),
            Err(vk::Result::ERROR_OUT_OF_HOST_MEMORY) => Err(d::OutOfMemory::Host),
            Err(vk::Result::ERROR_OUT_OF_DEVICE_MEMORY) => Err(d::OutOfMemory::Device),
            _ => unreachable!(),
        }
    }

    unsafe fn create_pipeline_layout<'a, Is, Ic>(
        &self,
        set_layouts: Is,
        push_constant_ranges: Ic,
    ) -> Result<n::PipelineLayout, d::OutOfMemory>
    where
        Is: Iterator<Item = &'a n::DescriptorSetLayout>,
        Ic: Iterator<Item = (pso::ShaderStageFlags, Range<u32>)>,
    {
        let vk_set_layouts_iter = set_layouts.map(|set| set.raw);

        let push_constant_ranges_iter =
            push_constant_ranges.map(|(s, ref r)| vk::PushConstantRange {
                stage_flags: conv::map_stage_flags(s),
                offset: r.start,
                size: r.end - r.start,
            });

        let result = inplace_or_alloc_from_iter(vk_set_layouts_iter, |set_layouts| {
            // TODO: set_layouts doesnt implement fmt::Debug, submit PR?
            // debug!("create_pipeline_layout {:?}", set_layouts);

            inplace_or_alloc_from_iter(push_constant_ranges_iter, |push_constant_ranges| {
                let info = vk::PipelineLayoutCreateInfo::builder()
                    .flags(vk::PipelineLayoutCreateFlags::empty())
                    .set_layouts(&set_layouts)
                    .push_constant_ranges(&push_constant_ranges);

                self.shared.raw.create_pipeline_layout(&info, None)
            })
        });

        match result {
            Ok(raw) => Ok(n::PipelineLayout { raw }),
            Err(vk::Result::ERROR_OUT_OF_HOST_MEMORY) => Err(d::OutOfMemory::Host),
            Err(vk::Result::ERROR_OUT_OF_DEVICE_MEMORY) => Err(d::OutOfMemory::Device),
            _ => unreachable!(),
        }
    }

    unsafe fn create_pipeline_cache(
        &self,
        data: Option<&[u8]>,
    ) -> Result<n::PipelineCache, d::OutOfMemory> {
        let info =
            vk::PipelineCacheCreateInfo::builder().flags(vk::PipelineCacheCreateFlags::empty());
        let info = if let Some(d) = data {
            info.initial_data(d)
        } else {
            info
        };

        let result = self.shared.raw.create_pipeline_cache(&info, None);

        match result {
            Ok(raw) => Ok(n::PipelineCache { raw }),
            Err(vk::Result::ERROR_OUT_OF_HOST_MEMORY) => Err(d::OutOfMemory::Host),
            Err(vk::Result::ERROR_OUT_OF_DEVICE_MEMORY) => Err(d::OutOfMemory::Device),
            _ => unreachable!(),
        }
    }

    unsafe fn get_pipeline_cache_data(
        &self,
        cache: &n::PipelineCache,
    ) -> Result<Vec<u8>, d::OutOfMemory> {
        let result = self.shared.raw.get_pipeline_cache_data(cache.raw);

        match result {
            Ok(data) => Ok(data),
            Err(vk::Result::ERROR_OUT_OF_HOST_MEMORY) => Err(d::OutOfMemory::Host),
            Err(vk::Result::ERROR_OUT_OF_DEVICE_MEMORY) => Err(d::OutOfMemory::Device),
            _ => unreachable!(),
        }
    }

    unsafe fn destroy_pipeline_cache(&self, cache: n::PipelineCache) {
        self.shared.raw.destroy_pipeline_cache(cache.raw, None);
    }

    unsafe fn merge_pipeline_caches<'a, I>(
        &self,
        target: &mut n::PipelineCache,
        sources: I,
    ) -> Result<(), d::OutOfMemory>
    where
        I: Iterator<Item = &'a n::PipelineCache>,
    {
        let caches_iter = sources.map(|s| s.raw);

        let result = inplace_or_alloc_from_iter(caches_iter, |caches| {
            //TODO: https://github.com/MaikKlein/ash/issues/357
            self.shared.raw.fp_v1_0().merge_pipeline_caches(
                self.shared.raw.handle(),
                target.raw,
                caches.len() as u32,
                caches.as_ptr(),
            )
        });

        match result {
            vk::Result::SUCCESS => Ok(()),
            vk::Result::ERROR_OUT_OF_HOST_MEMORY => Err(d::OutOfMemory::Host),
            vk::Result::ERROR_OUT_OF_DEVICE_MEMORY => Err(d::OutOfMemory::Device),
            _ => unreachable!(),
        }
    }

    unsafe fn create_graphics_pipeline<'a>(
        &self,
        desc: &pso::GraphicsPipelineDesc<'a, B>,
        cache: Option<&n::PipelineCache>,
    ) -> Result<n::GraphicsPipeline, pso::CreationError> {
        debug!("create_graphics_pipeline {:?}", desc);
        let buf = GraphicsPipelineInfoBuf::new(desc, &self.shared);

        let info = {
            let (base_handle, base_index) = match desc.parent {
                pso::BasePipeline::Pipeline(pipeline) => (pipeline.0, -1),
                pso::BasePipeline::Index(index) => (vk::Pipeline::null(), index as _),
                pso::BasePipeline::None => (vk::Pipeline::null(), -1),
            };

            let mut flags = vk::PipelineCreateFlags::empty();
            match desc.parent {
                pso::BasePipeline::None => (),
                _ => {
                    flags |= vk::PipelineCreateFlags::DERIVATIVE;
                }
            }
            if desc
                .flags
                .contains(pso::PipelineCreationFlags::DISABLE_OPTIMIZATION)
            {
                flags |= vk::PipelineCreateFlags::DISABLE_OPTIMIZATION;
            }
            if desc
                .flags
                .contains(pso::PipelineCreationFlags::ALLOW_DERIVATIVES)
            {
                flags |= vk::PipelineCreateFlags::ALLOW_DERIVATIVES;
            }

            let builder = vk::GraphicsPipelineCreateInfo::builder()
                .flags(flags)
                .stages(&buf.stages)
                .vertex_input_state(&buf.vertex_input_state)
                .input_assembly_state(&buf.input_assembly_state)
                .rasterization_state(&buf.rasterization_state);
            let builder = match buf.tessellation_state.as_ref() {
                Some(t) => builder.tessellation_state(t),
                None => builder,
            };
            builder
                .viewport_state(&buf.viewport_state)
                .multisample_state(&buf.multisample_state)
                .depth_stencil_state(&buf.depth_stencil_state)
                .color_blend_state(&buf.color_blend_state)
                .dynamic_state(&buf.pipeline_dynamic_state)
                .layout(desc.layout.raw)
                .render_pass(desc.subpass.main_pass.raw)
                .subpass(desc.subpass.index as _)
                .base_pipeline_handle(base_handle)
                .base_pipeline_index(base_index)
        };

        let mut pipeline = vk::Pipeline::null();

        match self.shared.raw.fp_v1_0().create_graphics_pipelines(
            self.shared.raw.handle(),
            cache.map_or(vk::PipelineCache::null(), |cache| cache.raw),
            1,
            &*info,
            ptr::null(),
            &mut pipeline,
        ) {
            vk::Result::SUCCESS => Ok(n::GraphicsPipeline(pipeline)),
            vk::Result::ERROR_OUT_OF_HOST_MEMORY => Err(d::OutOfMemory::Host.into()),
            vk::Result::ERROR_OUT_OF_DEVICE_MEMORY => Err(d::OutOfMemory::Device.into()),
            _ => Err(pso::CreationError::Other),
        }
    }

    unsafe fn create_compute_pipeline<'a>(
        &self,
        desc: &pso::ComputePipelineDesc<'a, B>,
        cache: Option<&n::PipelineCache>,
    ) -> Result<n::ComputePipeline, pso::CreationError> {
        debug!("create_graphics_pipeline {:?}", desc);
        let buf = ComputePipelineInfoBuf::new(desc);

        let info = {
            let stage = vk::PipelineShaderStageCreateInfo::builder()
                .flags(vk::PipelineShaderStageCreateFlags::empty())
                .stage(vk::ShaderStageFlags::COMPUTE)
                .module(desc.shader.module.raw)
                .name(buf.c_string.as_c_str())
                .specialization_info(&buf.specialization);

            let (base_handle, base_index) = match desc.parent {
                pso::BasePipeline::Pipeline(pipeline) => (pipeline.0, -1),
                pso::BasePipeline::Index(index) => (vk::Pipeline::null(), index as _),
                pso::BasePipeline::None => (vk::Pipeline::null(), -1),
            };

            let mut flags = vk::PipelineCreateFlags::empty();
            match desc.parent {
                pso::BasePipeline::None => (),
                _ => {
                    flags |= vk::PipelineCreateFlags::DERIVATIVE;
                }
            }
            if desc
                .flags
                .contains(pso::PipelineCreationFlags::DISABLE_OPTIMIZATION)
            {
                flags |= vk::PipelineCreateFlags::DISABLE_OPTIMIZATION;
            }
            if desc
                .flags
                .contains(pso::PipelineCreationFlags::ALLOW_DERIVATIVES)
            {
                flags |= vk::PipelineCreateFlags::ALLOW_DERIVATIVES;
            }

            vk::ComputePipelineCreateInfo::builder()
                .flags(flags)
                .stage(*stage)
                .layout(desc.layout.raw)
                .base_pipeline_handle(base_handle)
                .base_pipeline_index(base_index)
                .build()
        };

        let mut pipeline = vk::Pipeline::null();

        match self.shared.raw.fp_v1_0().create_compute_pipelines(
            self.shared.raw.handle(),
            cache.map_or(vk::PipelineCache::null(), |cache| cache.raw),
            1,
            &info,
            ptr::null(),
            &mut pipeline,
        ) {
            vk::Result::SUCCESS => {
                if let Some(name) = desc.label {
                    self.shared
                        .set_object_name(vk::ObjectType::PIPELINE, pipeline, name);
                }
                Ok(n::ComputePipeline(pipeline))
            }
            vk::Result::ERROR_OUT_OF_HOST_MEMORY => Err(d::OutOfMemory::Host.into()),
            vk::Result::ERROR_OUT_OF_DEVICE_MEMORY => Err(d::OutOfMemory::Device.into()),
            _ => Err(pso::CreationError::Other),
        }
    }

    unsafe fn create_ray_tracing_pipeline<'a>(
        &self,
        desc: &pso::RayTracingPipelineDesc<'a, B>,
        cache: Option<&n::PipelineCache>,
    ) -> Result<n::RayTracingPipeline, pso::CreationError> {
        let buf = RayTracingPipelineInfoBuf::new(desc);

        let stages = desc
            .stages
            .iter()
            .zip(&buf.shader_groups)
            .map(|(stage_desc, buf)| {
                vk::PipelineShaderStageCreateInfo::builder()
                    .flags(vk::PipelineShaderStageCreateFlags::empty())
                    .stage(conv::map_shader_stage(stage_desc.stage))
                    .module(stage_desc.entry_point.module.raw)
                    .name(buf.c_string.as_c_str())
                    .specialization_info(&buf.specialization)
                    .build()
            })
            .collect::<Vec<_>>();
        let groups = desc
            .groups
            .iter()
            .map(conv::map_shader_group_desc)
            .collect::<Vec<_>>();

        let info = {
            let (base_handle, base_index) = match desc.parent {
                pso::BasePipeline::Pipeline(pipeline) => (pipeline.0, -1),
                pso::BasePipeline::Index(index) => (vk::Pipeline::null(), index as _),
                pso::BasePipeline::None => (vk::Pipeline::null(), -1),
            };

            vk::RayTracingPipelineCreateInfoKHR::builder()
                .flags(conv::map_pipeline_create_flags(desc.flags, &desc.parent))
                .stages(&stages)
                .groups(&groups)
                .max_pipeline_ray_recursion_depth(desc.max_pipeline_ray_recursion_depth)
                // .library_info()
                // .library_interface()
                // .dynamic_state()
                .layout(desc.layout.raw)
                .base_pipeline_handle(base_handle)
                .base_pipeline_index(base_index)
        };

        // TODO create_ray_tracing_pipelines also returns VK_OPERATION_DEFERRED_KHR, VK_OPERATION_NOT_DEFERRED_KHR, VK_PIPELINE_COMPILE_REQUIRED_EXT on success, but ash does not support this.
        match self
            .shared
            .extension_fns
            .ray_tracing_pipeline
            .as_ref()
            .expect(
                "Feature RAY_TRACING_PIPELINE must be enabled to call create_ray_tracing_pipeline",
            )
            .unwrap_extension()
            .create_ray_tracing_pipelines(
                vk::DeferredOperationKHR::null(),
                cache.map_or(vk::PipelineCache::null(), |cache| cache.raw),
                &[info.build()],
                None,
            ) {
            Ok(pipelines) => {
                // if let Some(name) = desc.label {
                //     self.shared
                //         .set_object_name(vk::ObjectType::PIPELINE, pipeline, name);
                // }
                Ok(n::RayTracingPipeline(pipelines[0]))
            }
            Err(vk::Result::ERROR_OUT_OF_HOST_MEMORY) => Err(d::OutOfMemory::Host.into()),
            Err(vk::Result::ERROR_OUT_OF_DEVICE_MEMORY) => Err(d::OutOfMemory::Device.into()),
            Err(vk::Result::ERROR_INVALID_OPAQUE_CAPTURE_ADDRESS) => {
                todo!()
            }
            _ => Err(pso::CreationError::Other),
        }
    }

    unsafe fn create_framebuffer<T>(
        &self,
        renderpass: &n::RenderPass,
        attachments: T,
        extent: image::Extent,
    ) -> Result<n::Framebuffer, d::OutOfMemory>
    where
        T: Iterator<Item = image::FramebufferAttachment>,
    {
        if !self.shared.imageless_framebuffers {
            return Ok(n::Framebuffer::Legacy {
                name: String::new(),
                map: Default::default(),
                extent,
            });
        }

        // guarantee that we don't reallocate it
        let mut view_formats =
            SmallVec::<[vk::Format; 5]>::with_capacity(renderpass.attachment_count);
        let attachment_infos = attachments
            .map(|fat| {
                let mut info = vk::FramebufferAttachmentImageInfo::builder()
                    .usage(conv::map_image_usage(fat.usage))
                    .flags(conv::map_view_capabilities(fat.view_caps))
                    .width(extent.width)
                    .height(extent.height)
                    .layer_count(extent.depth)
                    .build();
                info.view_format_count = 1;
                info.p_view_formats = view_formats.as_ptr().add(view_formats.len());
                view_formats.push(conv::map_format(fat.format));
                info
            })
            .collect::<SmallVec<[_; 5]>>();

        let mut attachments_info = vk::FramebufferAttachmentsCreateInfo::builder()
            .attachment_image_infos(&attachment_infos)
            .build();

        let mut info = vk::FramebufferCreateInfo::builder()
            .flags(vk::FramebufferCreateFlags::IMAGELESS_KHR)
            .render_pass(renderpass.raw)
            .width(extent.width)
            .height(extent.height)
            .layers(extent.depth)
            .push_next(&mut attachments_info);
        info.attachment_count = renderpass.attachment_count as u32;
        info.p_attachments = ptr::null();

        let result = self.shared.raw.create_framebuffer(&info, None);

        match result {
            Ok(raw) => Ok(n::Framebuffer::ImageLess(raw)),
            Err(vk::Result::ERROR_OUT_OF_HOST_MEMORY) => Err(d::OutOfMemory::Host),
            Err(vk::Result::ERROR_OUT_OF_DEVICE_MEMORY) => Err(d::OutOfMemory::Device),
            _ => unreachable!(),
        }
    }

    unsafe fn create_shader_module(
        &self,
        spirv_data: &[u32],
    ) -> Result<n::ShaderModule, d::ShaderError> {
        let info = vk::ShaderModuleCreateInfo::builder()
            .flags(vk::ShaderModuleCreateFlags::empty())
            .code(spirv_data);

        let module = self.shared.raw.create_shader_module(&info, None);

        match module {
            Ok(raw) => Ok(n::ShaderModule { raw }),
            Err(vk::Result::ERROR_OUT_OF_HOST_MEMORY) => Err(d::OutOfMemory::Host.into()),
            Err(vk::Result::ERROR_OUT_OF_DEVICE_MEMORY) => Err(d::OutOfMemory::Device.into()),
            Err(_) => {
                Err(d::ShaderError::CompilationFailed(String::new())) // TODO
            }
        }
    }

    #[cfg(feature = "naga")]
    unsafe fn create_shader_module_from_naga(
        &self,
        shader: d::NagaShader,
    ) -> Result<n::ShaderModule, (d::ShaderError, d::NagaShader)> {
        match naga::back::spv::write_vec(&shader.module, &shader.info, &self.naga_options) {
            Ok(spv) => self.create_shader_module(&spv).map_err(|e| (e, shader)),
            Err(e) => return Err((d::ShaderError::CompilationFailed(format!("{}", e)), shader)),
        }
    }

    unsafe fn create_sampler(
        &self,
        desc: &image::SamplerDesc,
    ) -> Result<n::Sampler, d::AllocationError> {
        use hal::pso::Comparison;

        let (anisotropy_enable, max_anisotropy) =
            desc.anisotropy_clamp.map_or((false, 1.0), |aniso| {
                if self.shared.features.contains(Features::SAMPLER_ANISOTROPY) {
                    (true, aniso as f32)
                } else {
                    warn!(
                        "Anisotropy({}) was requested on a device with disabled feature",
                        aniso
                    );
                    (false, 1.0)
                }
            });

        let mut reduction_info;
        let mut info = vk::SamplerCreateInfo::builder()
            .flags(vk::SamplerCreateFlags::empty())
            .mag_filter(conv::map_filter(desc.mag_filter))
            .min_filter(conv::map_filter(desc.min_filter))
            .mipmap_mode(conv::map_mip_filter(desc.mip_filter))
            .address_mode_u(conv::map_wrap(desc.wrap_mode.0))
            .address_mode_v(conv::map_wrap(desc.wrap_mode.1))
            .address_mode_w(conv::map_wrap(desc.wrap_mode.2))
            .mip_lod_bias(desc.lod_bias.0)
            .anisotropy_enable(anisotropy_enable)
            .max_anisotropy(max_anisotropy)
            .compare_enable(desc.comparison.is_some())
            .compare_op(conv::map_comparison(
                desc.comparison.unwrap_or(Comparison::Never),
            ))
            .min_lod(desc.lod_range.start.0)
            .max_lod(desc.lod_range.end.0)
            .border_color(conv::map_border_color(desc.border))
            .unnormalized_coordinates(!desc.normalized);

        if self.shared.features.contains(Features::SAMPLER_REDUCTION) {
            reduction_info = vk::SamplerReductionModeCreateInfo::builder()
                .reduction_mode(conv::map_reduction(desc.reduction_mode))
                .build();
            info = info.push_next(&mut reduction_info);
        }

        let result = self.shared.raw.create_sampler(&info, None);

        match result {
            Ok(sampler) => Ok(n::Sampler(sampler)),
            Err(vk::Result::ERROR_TOO_MANY_OBJECTS) => Err(d::AllocationError::TooManyObjects),
            Err(vk::Result::ERROR_OUT_OF_HOST_MEMORY) => Err(d::OutOfMemory::Host.into()),
            Err(vk::Result::ERROR_OUT_OF_DEVICE_MEMORY) => Err(d::OutOfMemory::Device.into()),
            _ => unreachable!(),
        }
    }

    ///
    unsafe fn create_buffer(
        &self,
        size: u64,
        usage: buffer::Usage,
        sparse: memory::SparseFlags,
    ) -> Result<n::Buffer, buffer::CreationError> {
        let info = vk::BufferCreateInfo::builder()
            .flags(conv::map_buffer_create_flags(sparse))
            .size(size)
            .usage(conv::map_buffer_usage(usage))
            .sharing_mode(vk::SharingMode::EXCLUSIVE); // TODO:

        let result = self.shared.raw.create_buffer(&info, None);

        match result {
            Ok(raw) => Ok(n::Buffer { raw }),
            Err(vk::Result::ERROR_OUT_OF_HOST_MEMORY) => Err(d::OutOfMemory::Host.into()),
            Err(vk::Result::ERROR_OUT_OF_DEVICE_MEMORY) => Err(d::OutOfMemory::Device.into()),
            _ => unreachable!(),
        }
    }

    unsafe fn get_buffer_requirements(&self, buffer: &n::Buffer) -> Requirements {
        let req = self.shared.raw.get_buffer_memory_requirements(buffer.raw);

        Requirements {
            size: req.size,
            alignment: req.alignment,
            type_mask: self.filter_memory_requirements(req.memory_type_bits),
        }
    }

    unsafe fn bind_buffer_memory(
        &self,
        memory: &n::Memory,
        offset: u64,
        buffer: &mut n::Buffer,
    ) -> Result<(), d::BindError> {
        let result = self
            .shared
            .raw
            .bind_buffer_memory(buffer.raw, memory.raw, offset);

        match result {
            Ok(()) => Ok(()),
            Err(vk::Result::ERROR_OUT_OF_HOST_MEMORY) => Err(d::OutOfMemory::Host.into()),
            Err(vk::Result::ERROR_OUT_OF_DEVICE_MEMORY) => Err(d::OutOfMemory::Device.into()),
            _ => unreachable!(),
        }
    }

    unsafe fn create_buffer_view(
        &self,
        buffer: &n::Buffer,
        format: Option<format::Format>,
        range: buffer::SubRange,
    ) -> Result<n::BufferView, buffer::ViewCreationError> {
        let info = vk::BufferViewCreateInfo::builder()
            .flags(vk::BufferViewCreateFlags::empty())
            .buffer(buffer.raw)
            .format(format.map_or(vk::Format::UNDEFINED, conv::map_format))
            .offset(range.offset)
            .range(range.size.unwrap_or(vk::WHOLE_SIZE));

        let result = self.shared.raw.create_buffer_view(&info, None);

        match result {
            Ok(raw) => Ok(n::BufferView { raw }),
            Err(vk::Result::ERROR_OUT_OF_HOST_MEMORY) => Err(d::OutOfMemory::Host.into()),
            Err(vk::Result::ERROR_OUT_OF_DEVICE_MEMORY) => Err(d::OutOfMemory::Device.into()),
            _ => unreachable!(),
        }
    }

    unsafe fn create_image(
        &self,
        kind: image::Kind,
        mip_levels: image::Level,
        format: format::Format,
        tiling: image::Tiling,
        usage: image::Usage,
        sparse: memory::SparseFlags,
        view_caps: image::ViewCapabilities,
    ) -> Result<n::Image, image::CreationError> {
        let flags = conv::map_view_capabilities_sparse(sparse, view_caps);
        let extent = conv::map_extent(kind.extent());
        let array_layers = kind.num_layers();
        let samples = kind.num_samples();
        let image_type = match kind {
            image::Kind::D1(..) => vk::ImageType::TYPE_1D,
            image::Kind::D2(..) => vk::ImageType::TYPE_2D,
            image::Kind::D3(..) => vk::ImageType::TYPE_3D,
        };

        //Note: this is a hack, we should expose this in the API instead
        let layout = match tiling {
            image::Tiling::Linear => vk::ImageLayout::PREINITIALIZED,
            image::Tiling::Optimal => vk::ImageLayout::UNDEFINED,
        };

        let info = vk::ImageCreateInfo::builder()
            .flags(flags)
            .image_type(image_type)
            .format(conv::map_format(format))
            .extent(extent.clone())
            .mip_levels(mip_levels as u32)
            .array_layers(array_layers as u32)
            .samples(conv::map_sample_count_flags(samples))
            .tiling(conv::map_tiling(tiling))
            .usage(conv::map_image_usage(usage))
            .sharing_mode(vk::SharingMode::EXCLUSIVE) // TODO:
            .initial_layout(layout);

        let result = self.shared.raw.create_image(&info, None);

        match result {
            Ok(raw) => Ok(n::Image {
                raw,
                ty: image_type,
                flags,
                extent,
            }),
            Err(vk::Result::ERROR_OUT_OF_HOST_MEMORY) => Err(d::OutOfMemory::Host.into()),
            Err(vk::Result::ERROR_OUT_OF_DEVICE_MEMORY) => Err(d::OutOfMemory::Device.into()),
            _ => unreachable!(),
        }
    }

    unsafe fn get_image_requirements(&self, image: &n::Image) -> Requirements {
        let req = self.shared.raw.get_image_memory_requirements(image.raw);

        Requirements {
            size: req.size,
            alignment: req.alignment,
            type_mask: self.filter_memory_requirements(req.memory_type_bits),
        }
    }

    unsafe fn get_image_subresource_footprint(
        &self,
        image: &n::Image,
        subresource: image::Subresource,
    ) -> image::SubresourceFootprint {
        let sub = conv::map_subresource(&subresource);
        let layout = self.shared.raw.get_image_subresource_layout(image.raw, sub);

        image::SubresourceFootprint {
            slice: layout.offset..layout.offset + layout.size,
            row_pitch: layout.row_pitch,
            array_pitch: layout.array_pitch,
            depth_pitch: layout.depth_pitch,
        }
    }

    unsafe fn bind_image_memory(
        &self,
        memory: &n::Memory,
        offset: u64,
        image: &mut n::Image,
    ) -> Result<(), d::BindError> {
        // TODO: error handling
        // TODO: check required type
        let result = self
            .shared
            .raw
            .bind_image_memory(image.raw, memory.raw, offset);

        match result {
            Ok(()) => Ok(()),
            Err(vk::Result::ERROR_OUT_OF_HOST_MEMORY) => Err(d::OutOfMemory::Host.into()),
            Err(vk::Result::ERROR_OUT_OF_DEVICE_MEMORY) => Err(d::OutOfMemory::Device.into()),
            _ => unreachable!(),
        }
    }

    unsafe fn create_image_view(
        &self,
        image: &n::Image,
        kind: image::ViewKind,
        format: format::Format,
        swizzle: format::Swizzle,
        usage: image::Usage,
        range: image::SubresourceRange,
    ) -> Result<n::ImageView, image::ViewCreationError> {
        let is_cube = image
            .flags
            .intersects(vk::ImageCreateFlags::CUBE_COMPATIBLE);
        let view_type = match conv::map_view_kind(kind, image.ty, is_cube) {
            Some(ty) => ty,
            None => return Err(image::ViewCreationError::BadKind(kind)),
        };

        self.image_view_from_raw(image.raw, view_type, format, swizzle, usage, range)
    }

    unsafe fn create_descriptor_pool<T>(
        &self,
        max_sets: usize,
        descriptor_ranges: T,
        flags: pso::DescriptorPoolCreateFlags,
    ) -> Result<n::DescriptorPool, d::OutOfMemory>
    where
        T: Iterator<Item = pso::DescriptorRangeDesc>,
    {
        let pools_iter = descriptor_ranges.map(|pool| vk::DescriptorPoolSize {
            ty: conv::map_descriptor_type(pool.ty),
            descriptor_count: pool.count as u32,
        });

        let result = inplace_or_alloc_from_iter(pools_iter, |pools| {
            let info = vk::DescriptorPoolCreateInfo::builder()
                .flags(conv::map_descriptor_pool_create_flags(flags))
                .max_sets(max_sets as u32)
                .pool_sizes(&pools);

            self.shared.raw.create_descriptor_pool(&info, None)
        });

        match result {
            Ok(pool) => Ok(n::DescriptorPool::new(pool, &self.shared)),
            Err(vk::Result::ERROR_OUT_OF_HOST_MEMORY) => Err(d::OutOfMemory::Host.into()),
            Err(vk::Result::ERROR_OUT_OF_DEVICE_MEMORY) => Err(d::OutOfMemory::Device.into()),
            _ => unreachable!(),
        }
    }

    unsafe fn create_descriptor_set_layout<'a, I, J>(
        &self,
        binding_iter: I,
        immutable_samplers: J,
    ) -> Result<n::DescriptorSetLayout, d::OutOfMemory>
    where
        I: Iterator<Item = pso::DescriptorSetLayoutBinding>,
        J: Iterator<Item = &'a n::Sampler>,
    {
        let vk_immutable_samplers_iter = immutable_samplers.map(|is| is.0);
        let mut sampler_offset = 0;

        let mut bindings = binding_iter.collect::<Vec<_>>();
        // Sorting will come handy in `write_descriptor_sets`.
        bindings.sort_by_key(|b| b.binding);

        let result = inplace_or_alloc_from_iter(vk_immutable_samplers_iter, |immutable_samplers| {
            let raw_bindings_iter = bindings.iter().map(|b| vk::DescriptorSetLayoutBinding {
                binding: b.binding,
                descriptor_type: conv::map_descriptor_type(b.ty),
                descriptor_count: b.count as _,
                stage_flags: conv::map_stage_flags(b.stage_flags),
                p_immutable_samplers: if b.immutable_samplers {
                    let slice = &immutable_samplers[sampler_offset..];
                    sampler_offset += b.count;
                    slice.as_ptr()
                } else {
                    ptr::null()
                },
            });

            inplace_or_alloc_from_iter(raw_bindings_iter, |raw_bindings| {
                // TODO raw_bindings doesnt implement fmt::Debug
                // debug!("create_descriptor_set_layout {:?}", raw_bindings);

                let info = vk::DescriptorSetLayoutCreateInfo::builder()
                    .flags(vk::DescriptorSetLayoutCreateFlags::empty())
                    .bindings(&raw_bindings);

                self.shared.raw.create_descriptor_set_layout(&info, None)
            })
        });

        match result {
            Ok(layout) => Ok(n::DescriptorSetLayout {
                raw: layout,
                bindings: Arc::new(bindings),
            }),
            Err(vk::Result::ERROR_OUT_OF_HOST_MEMORY) => Err(d::OutOfMemory::Host.into()),
            Err(vk::Result::ERROR_OUT_OF_DEVICE_MEMORY) => Err(d::OutOfMemory::Device.into()),
            _ => unreachable!(),
        }
    }

    unsafe fn write_descriptor_set<'a, I>(&self, op: pso::DescriptorSetWrite<'a, B, I>)
    where
        I: Iterator<Item = pso::Descriptor<'a, B>>,
    {
        /// Stores the
        struct RawWriteOffsets {
            image_info: usize,
            buffer_info: usize,
            texel_buffer_view: usize,
            accel_struct: usize,
        }

        let descriptors = op.descriptors;
        let mut raw_writes =
            Vec::<vk::WriteDescriptorSet>::with_capacity(descriptors.size_hint().0);
        // Parallel array to `raw_writes`.
        let mut raw_writes_indices = Vec::<RawWriteOffsets>::new();
        let mut image_infos = Vec::new();
        let mut buffer_infos = Vec::new();
        let mut texel_buffer_views = Vec::new();
        let mut accel_structs = Vec::new();

        // gfx-hal allows the type and stages to be different between the descriptor
        // in a single write, while Vulkan requires them to be the same.
        let mut last_type = vk::DescriptorType::SAMPLER;
        let mut last_stages = pso::ShaderStageFlags::empty();

        let mut binding_pos = op
            .set
            .bindings
            .binary_search_by_key(&op.binding, |b| b.binding)
            .expect("Descriptor set writes don't match the set layout!");
        let mut array_offset = op.array_offset;

        for descriptor in descriptors {
            let layout_binding = &op.set.bindings[binding_pos];
            array_offset += 1;
            if array_offset == layout_binding.count {
                array_offset = 0;
                binding_pos += 1;
            }

            let descriptor_type = conv::map_descriptor_type(layout_binding.ty);
            if descriptor_type == last_type && layout_binding.stage_flags == last_stages {
                raw_writes.last_mut().unwrap().descriptor_count += 1;
            } else {
                last_type = descriptor_type;
                last_stages = layout_binding.stage_flags;
                raw_writes.push(vk::WriteDescriptorSet {
                    s_type: vk::StructureType::WRITE_DESCRIPTOR_SET,
                    p_next: ptr::null(),
                    dst_set: op.set.raw,
                    dst_binding: layout_binding.binding,
                    dst_array_element: if layout_binding.binding == op.binding {
                        op.array_offset as _
                    } else {
                        0
                    },
                    descriptor_count: 1,
                    descriptor_type,
                    p_image_info: ptr::null(),
                    p_buffer_info: ptr::null(),
                    p_texel_buffer_view: ptr::null(),
                });
                raw_writes_indices.push(RawWriteOffsets {
                    image_info: image_infos.len(),
                    buffer_info: buffer_infos.len(),
                    texel_buffer_view: texel_buffer_views.len(),
                    accel_struct: accel_structs.len(),
                });
            }

            match descriptor {
                pso::Descriptor::Sampler(sampler) => {
                    image_infos.push(
                        vk::DescriptorImageInfo::builder()
                            .sampler(sampler.0)
                            .image_view(vk::ImageView::null())
                            .image_layout(vk::ImageLayout::GENERAL)
                            .build(),
                    );
                }
                pso::Descriptor::Image(view, layout) => {
                    image_infos.push(
                        vk::DescriptorImageInfo::builder()
                            .sampler(vk::Sampler::null())
                            .image_view(view.raw)
                            .image_layout(conv::map_image_layout(layout))
                            .build(),
                    );
                }
                pso::Descriptor::CombinedImageSampler(view, layout, sampler) => {
                    image_infos.push(
                        vk::DescriptorImageInfo::builder()
                            .sampler(sampler.0)
                            .image_view(view.raw)
                            .image_layout(conv::map_image_layout(layout))
                            .build(),
                    );
                }
                pso::Descriptor::Buffer(buffer, ref sub) => {
                    buffer_infos.push(
                        vk::DescriptorBufferInfo::builder()
                            .buffer(buffer.raw)
                            .offset(sub.offset)
                            .range(sub.size.unwrap_or(vk::WHOLE_SIZE))
                            .build(),
                    );
                }
                pso::Descriptor::TexelBuffer(view) => {
                    texel_buffer_views.push(view.raw);
                }
                pso::Descriptor::AccelerationStructure(accel_struct) => {
                    accel_structs.push(accel_struct.0);
                }
            }
        }

        let mut accel_structure_writes =
            Vec::<vk::WriteDescriptorSetAccelerationStructureKHR>::new();

        // Patch the pointers now that we have all the storage allocated.
        debug_assert_eq!(raw_writes.len(), raw_writes_indices.len());
        for (raw, offsets) in raw_writes.iter_mut().zip(raw_writes_indices) {
            use crate::vk::DescriptorType as Dt;
            match raw.descriptor_type {
                Dt::SAMPLER
                | Dt::SAMPLED_IMAGE
                | Dt::STORAGE_IMAGE
                | Dt::COMBINED_IMAGE_SAMPLER
                | Dt::INPUT_ATTACHMENT => {
                    raw.p_image_info = image_infos[offsets.image_info..].as_ptr();
                }
                Dt::UNIFORM_TEXEL_BUFFER | Dt::STORAGE_TEXEL_BUFFER => {
                    raw.p_texel_buffer_view =
                        texel_buffer_views[offsets.texel_buffer_view..].as_ptr();
                }
                Dt::UNIFORM_BUFFER
                | Dt::STORAGE_BUFFER
                | Dt::STORAGE_BUFFER_DYNAMIC
                | Dt::UNIFORM_BUFFER_DYNAMIC => {
                    raw.p_buffer_info = buffer_infos[offsets.buffer_info..].as_ptr();
                }
                Dt::ACCELERATION_STRUCTURE_KHR => {
                    accel_structure_writes.push(vk::WriteDescriptorSetAccelerationStructureKHR {
                        s_type: vk::StructureType::WRITE_DESCRIPTOR_SET_ACCELERATION_STRUCTURE_KHR,
                        p_next: ptr::null(),
                        acceleration_structure_count: 1,
                        p_acceleration_structures: accel_structs[offsets.accel_struct..].as_ptr(),
                    });

                    raw.p_next = accel_structure_writes.last_mut().unwrap() as *mut _ as *mut _;
                }
                _ => panic!("unknown descriptor type"),
            }
        }

        self.shared.raw.update_descriptor_sets(&raw_writes, &[]);
    }

    unsafe fn copy_descriptor_set<'a>(&self, op: pso::DescriptorSetCopy<'a, B>) {
        let copy = vk::CopyDescriptorSet::builder()
            .src_set(op.src_set.raw)
            .src_binding(op.src_binding as u32)
            .src_array_element(op.src_array_offset as u32)
            .dst_set(op.dst_set.raw)
            .dst_binding(op.dst_binding as u32)
            .dst_array_element(op.dst_array_offset as u32)
            .descriptor_count(op.count as u32)
            .build();

        self.shared.raw.update_descriptor_sets(&[], &[copy]);
    }

    unsafe fn map_memory(
        &self,
        memory: &mut n::Memory,
        segment: Segment,
    ) -> Result<*mut u8, d::MapError> {
        let result = self.shared.raw.map_memory(
            memory.raw,
            segment.offset,
            segment.size.unwrap_or(vk::WHOLE_SIZE),
            vk::MemoryMapFlags::empty(),
        );

        match result {
            Ok(ptr) => Ok(ptr as *mut _),
            Err(vk::Result::ERROR_MEMORY_MAP_FAILED) => Err(d::MapError::MappingFailed),
            Err(vk::Result::ERROR_OUT_OF_HOST_MEMORY) => Err(d::OutOfMemory::Host.into()),
            Err(vk::Result::ERROR_OUT_OF_DEVICE_MEMORY) => Err(d::OutOfMemory::Device.into()),
            _ => unreachable!(),
        }
    }

    unsafe fn unmap_memory(&self, memory: &mut n::Memory) {
        self.shared.raw.unmap_memory(memory.raw)
    }

    unsafe fn flush_mapped_memory_ranges<'a, I>(&self, ranges: I) -> Result<(), d::OutOfMemory>
    where
        I: Iterator<Item = (&'a n::Memory, Segment)>,
    {
        let vk_ranges_iter = ranges.map(conv::map_memory_range);
        let result = inplace_or_alloc_from_iter(vk_ranges_iter, |ranges| {
            self.shared.raw.flush_mapped_memory_ranges(&ranges)
        });

        match result {
            Ok(()) => Ok(()),
            Err(vk::Result::ERROR_OUT_OF_HOST_MEMORY) => Err(d::OutOfMemory::Host),
            Err(vk::Result::ERROR_OUT_OF_DEVICE_MEMORY) => Err(d::OutOfMemory::Device),
            _ => unreachable!(),
        }
    }

    unsafe fn invalidate_mapped_memory_ranges<'a, I>(&self, ranges: I) -> Result<(), d::OutOfMemory>
    where
        I: Iterator<Item = (&'a n::Memory, Segment)>,
    {
        let vk_ranges_iter = ranges.map(conv::map_memory_range);
        let result = inplace_or_alloc_from_iter(vk_ranges_iter, |ranges| {
            self.shared.raw.invalidate_mapped_memory_ranges(&ranges)
        });

        match result {
            Ok(()) => Ok(()),
            Err(vk::Result::ERROR_OUT_OF_HOST_MEMORY) => Err(d::OutOfMemory::Host),
            Err(vk::Result::ERROR_OUT_OF_DEVICE_MEMORY) => Err(d::OutOfMemory::Device),
            _ => unreachable!(),
        }
    }

    fn create_semaphore(&self) -> Result<n::Semaphore, d::OutOfMemory> {
        let info = vk::SemaphoreCreateInfo::builder().flags(vk::SemaphoreCreateFlags::empty());

        let result = unsafe { self.shared.raw.create_semaphore(&info, None) };

        match result {
            Ok(semaphore) => Ok(n::Semaphore(semaphore)),
            Err(vk::Result::ERROR_OUT_OF_HOST_MEMORY) => Err(d::OutOfMemory::Host.into()),
            Err(vk::Result::ERROR_OUT_OF_DEVICE_MEMORY) => Err(d::OutOfMemory::Device.into()),
            _ => unreachable!(),
        }
    }

    fn create_fence(&self, signaled: bool) -> Result<n::Fence, d::OutOfMemory> {
        let info = vk::FenceCreateInfo::builder().flags(if signaled {
            vk::FenceCreateFlags::SIGNALED
        } else {
            vk::FenceCreateFlags::empty()
        });

        let result = unsafe { self.shared.raw.create_fence(&info, None) };

        match result {
            Ok(fence) => Ok(n::Fence(fence)),
            Err(vk::Result::ERROR_OUT_OF_HOST_MEMORY) => Err(d::OutOfMemory::Host.into()),
            Err(vk::Result::ERROR_OUT_OF_DEVICE_MEMORY) => Err(d::OutOfMemory::Device.into()),
            _ => unreachable!(),
        }
    }

    unsafe fn reset_fence(&self, fence: &mut n::Fence) -> Result<(), d::OutOfMemory> {
        match self.shared.raw.reset_fences(&[fence.0]) {
            Ok(()) => Ok(()),
            Err(vk::Result::ERROR_OUT_OF_HOST_MEMORY) => Err(d::OutOfMemory::Host.into()),
            Err(vk::Result::ERROR_OUT_OF_DEVICE_MEMORY) => Err(d::OutOfMemory::Device.into()),
            _ => unreachable!(),
        }
    }

    unsafe fn wait_for_fences<'a, I>(
        &self,
        fences_iter: I,
        wait: d::WaitFor,
        timeout_ns: u64,
    ) -> Result<bool, d::WaitError>
    where
        I: Iterator<Item = &'a n::Fence>,
    {
        let vk_fences_iter = fences_iter.map(|fence| fence.0);

        let all = match wait {
            d::WaitFor::Any => false,
            d::WaitFor::All => true,
        };

        let result = inplace_or_alloc_from_iter(vk_fences_iter, |fences| {
            self.shared.raw.wait_for_fences(fences, all, timeout_ns)
        });

        match result {
            Ok(()) => Ok(true),
            Err(vk::Result::TIMEOUT) => Ok(false),
            Err(vk::Result::ERROR_DEVICE_LOST) => Err(d::DeviceLost.into()),
            Err(vk::Result::ERROR_OUT_OF_HOST_MEMORY) => Err(d::OutOfMemory::Host.into()),
            Err(vk::Result::ERROR_OUT_OF_DEVICE_MEMORY) => Err(d::OutOfMemory::Device.into()),
            _ => unreachable!(),
        }
    }

    unsafe fn get_fence_status(&self, fence: &n::Fence) -> Result<bool, d::DeviceLost> {
        let result = self.shared.raw.get_fence_status(fence.0);
        match result {
            Ok(ok) => Ok(ok),
            Err(vk::Result::NOT_READY) => Ok(false), //TODO: shouldn't be needed
            Err(vk::Result::ERROR_DEVICE_LOST) => Err(d::DeviceLost),
            _ => unreachable!(),
        }
    }

    fn create_event(&self) -> Result<n::Event, d::OutOfMemory> {
        let info = vk::EventCreateInfo::builder().flags(vk::EventCreateFlags::empty());

        let result = unsafe { self.shared.raw.create_event(&info, None) };
        match result {
            Ok(e) => Ok(n::Event(e)),
            Err(vk::Result::ERROR_OUT_OF_HOST_MEMORY) => Err(d::OutOfMemory::Host.into()),
            Err(vk::Result::ERROR_OUT_OF_DEVICE_MEMORY) => Err(d::OutOfMemory::Device.into()),
            _ => unreachable!(),
        }
    }

    unsafe fn get_event_status(&self, event: &n::Event) -> Result<bool, d::WaitError> {
        let result = self.shared.raw.get_event_status(event.0);
        match result {
            Ok(b) => Ok(b),
            Err(vk::Result::ERROR_OUT_OF_HOST_MEMORY) => Err(d::OutOfMemory::Host.into()),
            Err(vk::Result::ERROR_OUT_OF_DEVICE_MEMORY) => Err(d::OutOfMemory::Device.into()),
            Err(vk::Result::ERROR_DEVICE_LOST) => Err(d::DeviceLost.into()),
            _ => unreachable!(),
        }
    }

    unsafe fn set_event(&self, event: &mut n::Event) -> Result<(), d::OutOfMemory> {
        let result = self.shared.raw.set_event(event.0);
        match result {
            Ok(()) => Ok(()),
            Err(vk::Result::ERROR_OUT_OF_HOST_MEMORY) => Err(d::OutOfMemory::Host.into()),
            Err(vk::Result::ERROR_OUT_OF_DEVICE_MEMORY) => Err(d::OutOfMemory::Device.into()),
            _ => unreachable!(),
        }
    }

    unsafe fn reset_event(&self, event: &mut n::Event) -> Result<(), d::OutOfMemory> {
        let result = self.shared.raw.reset_event(event.0);
        match result {
            Ok(()) => Ok(()),
            Err(vk::Result::ERROR_OUT_OF_HOST_MEMORY) => Err(d::OutOfMemory::Host.into()),
            Err(vk::Result::ERROR_OUT_OF_DEVICE_MEMORY) => Err(d::OutOfMemory::Device.into()),
            _ => unreachable!(),
        }
    }

    unsafe fn free_memory(&self, memory: n::Memory) {
        self.shared.raw.free_memory(memory.raw, None);
    }

    unsafe fn create_query_pool(
        &self,
        ty: query::Type,
        query_count: query::Id,
    ) -> Result<n::QueryPool, query::CreationError> {
        let (query_type, pipeline_statistics) = match ty {
            query::Type::Occlusion => (
                vk::QueryType::OCCLUSION,
                vk::QueryPipelineStatisticFlags::empty(),
            ),
            query::Type::PipelineStatistics(statistics) => (
                vk::QueryType::PIPELINE_STATISTICS,
                conv::map_pipeline_statistics(statistics),
            ),
            query::Type::Timestamp => (
                vk::QueryType::TIMESTAMP,
                vk::QueryPipelineStatisticFlags::empty(),
            ),
            query::Type::AccelerationStructureCompactedSize => (
                vk::QueryType::ACCELERATION_STRUCTURE_COMPACTED_SIZE_KHR,
                vk::QueryPipelineStatisticFlags::empty(),
            ),
            query::Type::AccelerationStructureSerializationSize => (
                vk::QueryType::ACCELERATION_STRUCTURE_SERIALIZATION_SIZE_KHR,
                vk::QueryPipelineStatisticFlags::empty(),
            ),
        };

        let info = vk::QueryPoolCreateInfo::builder()
            .flags(vk::QueryPoolCreateFlags::empty())
            .query_type(query_type)
            .query_count(query_count)
            .pipeline_statistics(pipeline_statistics);

        let result = self.shared.raw.create_query_pool(&info, None);

        match result {
            Ok(pool) => Ok(n::QueryPool(pool)),
            Err(vk::Result::ERROR_OUT_OF_HOST_MEMORY) => Err(d::OutOfMemory::Host.into()),
            Err(vk::Result::ERROR_OUT_OF_DEVICE_MEMORY) => Err(d::OutOfMemory::Device.into()),
            _ => unreachable!(),
        }
    }

    unsafe fn get_query_pool_results(
        &self,
        pool: &n::QueryPool,
        queries: Range<query::Id>,
        data: &mut [u8],
        stride: buffer::Stride,
        flags: query::ResultFlags,
    ) -> Result<bool, d::WaitError> {
        let result = self.shared.raw.fp_v1_0().get_query_pool_results(
            self.shared.raw.handle(),
            pool.0,
            queries.start,
            queries.end - queries.start,
            data.len(),
            data.as_mut_ptr() as *mut _,
            stride as vk::DeviceSize,
            conv::map_query_result_flags(flags),
        );

        match result {
            vk::Result::SUCCESS => Ok(true),
            vk::Result::NOT_READY => Ok(false),
            vk::Result::ERROR_DEVICE_LOST => Err(d::DeviceLost.into()),
            vk::Result::ERROR_OUT_OF_HOST_MEMORY => Err(d::OutOfMemory::Host.into()),
            vk::Result::ERROR_OUT_OF_DEVICE_MEMORY => Err(d::OutOfMemory::Device.into()),
            _ => unreachable!(),
        }
    }

    unsafe fn create_acceleration_structure(
        &self,
        desc: &hal::acceleration_structure::CreateDesc<B>,
    ) -> Result<n::AccelerationStructure, d::OutOfMemory> {
        let result = self
            .shared
            .extension_fns
            .acceleration_structure
            .as_ref()
            .expect("Feature ACCELERATION_STRUCTURE must be enabled to call create_acceleration_structure").unwrap_extension()
            .create_acceleration_structure(
                &vk::AccelerationStructureCreateInfoKHR::builder()
                    .buffer(desc.buffer.raw)
                    .offset(desc.buffer_offset)
                    .size(desc.size)
                    .ty(match desc.ty {
                        hal::acceleration_structure::Type::TopLevel => {
                            vk::AccelerationStructureTypeKHR::TOP_LEVEL
                        }
                        hal::acceleration_structure::Type::BottomLevel => {
                            vk::AccelerationStructureTypeKHR::BOTTOM_LEVEL
                        }
                        hal::acceleration_structure::Type::Generic => {
                            vk::AccelerationStructureTypeKHR::GENERIC
                        }
                    })
                    // TODO(capture-replay)
                    // .create_flags(vk::AccelerationStructureCreateFlagsKHR::empty())
                    // .device_address()
                    .build(),
                None,
            );

        match result {
            Ok(acceleration_structure) => Ok(n::AccelerationStructure(acceleration_structure)),
            Err(vk::Result::ERROR_OUT_OF_HOST_MEMORY) => Err(d::OutOfMemory::Host),
            // TODO(capture-replay)
            Err(vk::Result::ERROR_INVALID_OPAQUE_CAPTURE_ADDRESS) => todo!(),
            _ => unreachable!(),
        }
    }

    unsafe fn get_acceleration_structure_build_requirements(
        &self,
        desc: &hal::acceleration_structure::GeometryDesc<B>,
        max_primitive_counts: &[u32],
    ) -> hal::acceleration_structure::SizeRequirements {
        let geometries = desc
            .geometries
            .iter()
            .map(|&geometry| conv::map_geometry(&self.shared, geometry))
            .collect::<Vec<_>>();

        let build_info = vk::AccelerationStructureBuildGeometryInfoKHR::builder()
            .ty(conv::map_acceleration_structure_type(desc.ty))
            .flags(conv::map_acceleration_structure_flags(desc.flags))
            .geometries(geometries.as_slice());

        let build_size_info = self
            .shared
            .extension_fns
            .acceleration_structure
            .as_ref()
            .expect(
                // TODO: this string prevents rustfmt from running?
                "Feature ACCELERATION_STRUCTURE must be enabled to call get_acceleration_structure_build_requirements",
            ).unwrap_extension()
            .get_acceleration_structure_build_sizes(
                vk::AccelerationStructureBuildTypeKHR::DEVICE,
                &build_info,
                max_primitive_counts,
            );

        hal::acceleration_structure::SizeRequirements {
            acceleration_structure_size: build_size_info.acceleration_structure_size,
            update_scratch_size: build_size_info.update_scratch_size,
            build_scratch_size: build_size_info.build_scratch_size,
        }
    }

    unsafe fn get_acceleration_structure_address(
        &self,
        accel_struct: &n::AccelerationStructure,
    ) -> hal::acceleration_structure::DeviceAddress {
        hal::acceleration_structure::DeviceAddress(
            self.shared
                .extension_fns
                .acceleration_structure
                .as_ref()
                .expect("Feature ACCELERATION_STRUCTURE must be enabled to call get_acceleration_structure_address").unwrap_extension()
                .get_acceleration_structure_device_address(
                    &vk::AccelerationStructureDeviceAddressInfoKHR::builder()
                        .acceleration_structure(accel_struct.0)
                        .build(),
                ),
        )
    }

    unsafe fn get_device_acceleration_structure_compatibility(
        &self,
        serialized_accel_struct: &[u8; 32],
    ) -> hal::acceleration_structure::Compatibility {
        match self
            .shared
            .extension_fns
            .acceleration_structure
            .as_ref()
            .expect("Feature ACCELERATION_STRUCTURE must be enabled to call get_device_acceleration_structure_compatibility").unwrap_extension()
            .get_device_acceleration_structure_compatibility(
                &vk::AccelerationStructureVersionInfoKHR::builder()
                    .version_data(serialized_accel_struct),
            ) {
            vk::AccelerationStructureCompatibilityKHR::COMPATIBLE => {
                hal::acceleration_structure::Compatibility::Compatible
            }
            vk::AccelerationStructureCompatibilityKHR::INCOMPATIBLE => {
                hal::acceleration_structure::Compatibility::Incompatible
            }
            _ => unreachable!(),
        }
    }

    unsafe fn get_ray_tracing_shader_group_handles<'a>(
        &self,
        pipeline: &'a n::RayTracingPipeline,
        first_group: u32,
        group_count: u32,
        data_size: usize,
    ) -> Result<Vec<u8>, d::OutOfMemory> {
        let result = self
            .shared
            .extension_fns
            .ray_tracing_pipeline
            .as_ref()
            .expect("Feature RAY_TRACING_PIPELINE must be enabled to call get_ray_tracing_shader_group_handles").unwrap_extension()
            .get_ray_tracing_shader_group_handles(pipeline.0, first_group, group_count, data_size);

        match result {
            Ok(data) => Ok(data),
            Err(vk::Result::ERROR_OUT_OF_HOST_MEMORY) => Err(d::OutOfMemory::Host),
            _ => unreachable!(),
        }
    }

    unsafe fn get_ray_tracing_shader_group_stack_size<'a>(
        &self,
        pipeline: &'a n::RayTracingPipeline,
        group: u32,
        group_shader: pso::GroupShader,
    ) -> u64 {
        self.shared
            .extension_fns
            .ray_tracing_pipeline
            .as_ref()
            .expect("Feature RAY_TRACING_PIPELINE must be enabled to call get_ray_tracing_shader_group_stack_size")
            .unwrap_extension()
            .get_ray_tracing_shader_group_stack_size(
                pipeline.0,
                group,
                conv::map_group_shader(group_shader),
            )
    }

    unsafe fn destroy_query_pool(&self, pool: n::QueryPool) {
        self.shared.raw.destroy_query_pool(pool.0, None);
    }

    unsafe fn destroy_shader_module(&self, module: n::ShaderModule) {
        self.shared.raw.destroy_shader_module(module.raw, None);
    }

    unsafe fn destroy_render_pass(&self, rp: n::RenderPass) {
        self.shared.raw.destroy_render_pass(rp.raw, None);
    }

    unsafe fn destroy_pipeline_layout(&self, pl: n::PipelineLayout) {
        self.shared.raw.destroy_pipeline_layout(pl.raw, None);
    }

    unsafe fn destroy_graphics_pipeline(&self, pipeline: n::GraphicsPipeline) {
        self.shared.raw.destroy_pipeline(pipeline.0, None);
    }

    unsafe fn destroy_compute_pipeline(&self, pipeline: n::ComputePipeline) {
        self.shared.raw.destroy_pipeline(pipeline.0, None);
    }

    unsafe fn destroy_ray_tracing_pipeline(&self, pipeline: n::RayTracingPipeline) {
        self.shared.raw.destroy_pipeline(pipeline.0, None);
    }

    unsafe fn destroy_framebuffer(&self, fb: n::Framebuffer) {
        match fb {
            n::Framebuffer::ImageLess(raw) => {
                self.shared.raw.destroy_framebuffer(raw, None);
            }
            n::Framebuffer::Legacy { map, .. } => {
                for (_, raw) in map.into_inner() {
                    self.shared.raw.destroy_framebuffer(raw, None);
                }
            }
        }
    }

    unsafe fn destroy_buffer(&self, buffer: n::Buffer) {
        self.shared.raw.destroy_buffer(buffer.raw, None);
    }

    unsafe fn destroy_buffer_view(&self, view: n::BufferView) {
        self.shared.raw.destroy_buffer_view(view.raw, None);
    }

    unsafe fn destroy_image(&self, image: n::Image) {
        self.shared.raw.destroy_image(image.raw, None);
    }

    unsafe fn destroy_image_view(&self, view: n::ImageView) {
        self.shared.raw.destroy_image_view(view.raw, None);
    }

    unsafe fn destroy_sampler(&self, sampler: n::Sampler) {
        self.shared.raw.destroy_sampler(sampler.0, None);
    }

    unsafe fn destroy_descriptor_pool(&self, pool: n::DescriptorPool) {
        self.shared.raw.destroy_descriptor_pool(pool.finish(), None);
    }

    unsafe fn destroy_descriptor_set_layout(&self, layout: n::DescriptorSetLayout) {
        self.shared
            .raw
            .destroy_descriptor_set_layout(layout.raw, None);
    }

    unsafe fn destroy_fence(&self, fence: n::Fence) {
        self.shared.raw.destroy_fence(fence.0, None);
    }

    unsafe fn destroy_semaphore(&self, semaphore: n::Semaphore) {
        self.shared.raw.destroy_semaphore(semaphore.0, None);
    }

    unsafe fn destroy_event(&self, event: n::Event) {
        self.shared.raw.destroy_event(event.0, None);
    }

    unsafe fn destroy_acceleration_structure(&self, accel_struct: n::AccelerationStructure) {
        self.shared
            .extension_fns
            .acceleration_structure
            .as_ref()
            .expect("Feature ACCELERATION_STRUCTURE must be enabled to call destroy_acceleration_structure").unwrap_extension()
            .destroy_acceleration_structure(accel_struct.0, None);
    }

    fn wait_idle(&self) -> Result<(), d::OutOfMemory> {
        match unsafe { self.shared.raw.device_wait_idle() } {
            Ok(()) => Ok(()),
            Err(vk::Result::ERROR_OUT_OF_HOST_MEMORY) => Err(d::OutOfMemory::Host),
            Err(vk::Result::ERROR_OUT_OF_DEVICE_MEMORY) => Err(d::OutOfMemory::Device),
            _ => unreachable!(),
        }
    }

    unsafe fn set_image_name(&self, image: &mut n::Image, name: &str) {
        self.shared
            .set_object_name(vk::ObjectType::IMAGE, image.raw, name)
    }

    unsafe fn set_buffer_name(&self, buffer: &mut n::Buffer, name: &str) {
        self.shared
            .set_object_name(vk::ObjectType::BUFFER, buffer.raw, name)
    }

    unsafe fn set_command_buffer_name(&self, command_buffer: &mut cmd::CommandBuffer, name: &str) {
        self.shared
            .set_object_name(vk::ObjectType::COMMAND_BUFFER, command_buffer.raw, name)
    }

    unsafe fn set_semaphore_name(&self, semaphore: &mut n::Semaphore, name: &str) {
        self.shared
            .set_object_name(vk::ObjectType::SEMAPHORE, semaphore.0, name)
    }

    unsafe fn set_fence_name(&self, fence: &mut n::Fence, name: &str) {
        self.shared
            .set_object_name(vk::ObjectType::FENCE, fence.0, name)
    }

    unsafe fn set_framebuffer_name(&self, framebuffer: &mut n::Framebuffer, name: &str) {
        match *framebuffer {
            n::Framebuffer::ImageLess(raw) => {
                self.shared
                    .set_object_name(vk::ObjectType::FRAMEBUFFER, raw, name);
            }
            n::Framebuffer::Legacy {
                name: ref mut old_name,
                ref mut map,
                extent: _,
            } => {
                old_name.clear();
                old_name.push_str(name);
                for &raw in map.get_mut().values() {
                    self.shared
                        .set_object_name(vk::ObjectType::FRAMEBUFFER, raw, name);
                }
            }
        }
    }

    unsafe fn set_render_pass_name(&self, render_pass: &mut n::RenderPass, name: &str) {
        self.shared
            .set_object_name(vk::ObjectType::RENDER_PASS, render_pass.raw, name)
    }

    unsafe fn set_descriptor_set_name(&self, descriptor_set: &mut n::DescriptorSet, name: &str) {
        self.shared
            .set_object_name(vk::ObjectType::DESCRIPTOR_SET, descriptor_set.raw, name)
    }

    unsafe fn set_descriptor_set_layout_name(
        &self,
        descriptor_set_layout: &mut n::DescriptorSetLayout,
        name: &str,
    ) {
        self.shared.set_object_name(
            vk::ObjectType::DESCRIPTOR_SET_LAYOUT,
            descriptor_set_layout.raw,
            name,
        )
    }

    unsafe fn set_pipeline_layout_name(&self, pipeline_layout: &mut n::PipelineLayout, name: &str) {
        self.shared
            .set_object_name(vk::ObjectType::PIPELINE_LAYOUT, pipeline_layout.raw, name)
    }

<<<<<<< HEAD
    unsafe fn set_acceleration_structure_name(
        &self,
        accel_struct: &mut n::AccelerationStructure,
        name: &str,
    ) {
        self.shared.set_object_name(
            vk::ObjectType::ACCELERATION_STRUCTURE_KHR,
            accel_struct.0,
            name,
        )
=======
    unsafe fn set_display_power_state(
        &self,
        display: &hal::display::Display<B>,
        power_state: &hal::display::control::PowerState,
    ) -> Result<(), hal::display::control::DisplayControlError> {
        let display_control_extension = match self.shared.extension_fns.display_control {
            Some(ref display_control_extension) => {
                display_control_extension
            }
            _ => return Err(hal::display::control::DisplayControlError::UnsupportedFeature),
        };

        let vk_power_state = match power_state {
            hal::display::control::PowerState::Off => vk::DisplayPowerStateEXT::OFF,
            hal::display::control::PowerState::Suspend => vk::DisplayPowerStateEXT::SUSPEND,
            hal::display::control::PowerState::On => vk::DisplayPowerStateEXT::ON,
        };

        let vk_power_info = vk::DisplayPowerInfoEXT::builder()
            .power_state(vk_power_state)
            .build();

        match display_control_extension.display_power_control_ext(
            self.shared.raw.handle(),
            display.handle.0,
            &vk_power_info,
        ) {
            vk::Result::SUCCESS => Ok(()),
            vk::Result::ERROR_OUT_OF_HOST_MEMORY => {
                Err(hal::display::control::DisplayControlError::OutOfHostMemory)
            }
            _ => unreachable!(),
        }
    }

    unsafe fn register_device_event(
        &self,
        device_event: &hal::display::control::DeviceEvent,
        fence: &mut <B as hal::Backend>::Fence,
    ) -> Result<(), hal::display::control::DisplayControlError> {
        let display_control_extension = match self.shared.extension_fns.display_control {
            Some(ref display_control_extension) => {
                display_control_extension
            }
            _ => return Err(hal::display::control::DisplayControlError::UnsupportedFeature),
        };

        let vk_device_event = match device_event {
            hal::display::control::DeviceEvent::DisplayHotplug => vk::DeviceEventTypeEXT::DISPLAY_HOTPLUG,
        };

        let vk_device_event_info = vk::DeviceEventInfoEXT::builder()
            .device_event(vk_device_event)
            .build();

        match display_control_extension.register_device_event_ext(
            self.shared.raw.handle(),
            &vk_device_event_info,
            std::ptr::null(),
            &mut fence.0,
        ) {
            vk::Result::SUCCESS => Ok(()),
            vk::Result::ERROR_OUT_OF_HOST_MEMORY => {
                Err(hal::display::control::DisplayControlError::OutOfHostMemory)
            }
            vk::Result::ERROR_FEATURE_NOT_PRESENT => {
                Err(hal::display::control::DisplayControlError::UnsupportedFeature)
            } // This is a non-standard error returned on Linux Intel Haswell
            err => {
                error!("Unexpected error: {:#?}", err);
                Err(hal::display::control::DisplayControlError::UnsupportedFeature)
            }
        }
    }

    unsafe fn register_display_event(
        &self,
        display: &hal::display::Display<B>,
        display_event: &hal::display::control::DisplayEvent,
        fence: &mut <B as hal::Backend>::Fence,
    ) -> Result<(), hal::display::control::DisplayControlError> {
        let display_control_extension = match self.shared.extension_fns.display_control {
            Some(ref display_control_extension) => {
                display_control_extension
            }
            _ => return Err(hal::display::control::DisplayControlError::UnsupportedFeature),
        };

        let vk_display_event = match display_event {
            hal::display::control::DisplayEvent::FirstPixelOut => vk::DisplayEventTypeEXT::FIRST_PIXEL_OUT,
        };

        let vk_display_event_info = vk::DisplayEventInfoEXT::builder()
            .display_event(vk_display_event)
            .build();

        match display_control_extension.register_display_event_ext(
            self.shared.raw.handle(),
            display.handle.0,
            &vk_display_event_info,
            std::ptr::null(),
            &mut fence.0,
        ) {
            vk::Result::SUCCESS => Ok(()),
            vk::Result::ERROR_OUT_OF_HOST_MEMORY => {
                Err(hal::display::control::DisplayControlError::OutOfHostMemory)
            }
            _ => unreachable!(),
        }
>>>>>>> 81cf879f
    }

    fn start_capture(&self) {
        unsafe {
            self.render_doc
                .start_frame_capture(self.shared.raw.handle().as_raw() as *mut _, ptr::null_mut())
        }
    }

    fn stop_capture(&self) {
        unsafe {
            self.render_doc
                .end_frame_capture(self.shared.raw.handle().as_raw() as *mut _, ptr::null_mut())
        }
    }
}

impl super::Device {
    /// We only work with a subset of Ash-exposed memory types that we know.
    /// This function filters an ash mask into our mask.
    fn filter_memory_requirements(&self, ash_mask: u32) -> u32 {
        let mut hal_index = 0;
        let mut mask = 0;
        for ash_index in 0..32 {
            if self.valid_ash_memory_types & (1 << ash_index) != 0 {
                if ash_mask & (1 << ash_index) != 0 {
                    mask |= 1 << hal_index;
                }
                hal_index += 1;
            }
        }
        mask
    }

    fn get_ash_memory_type_index(&self, hal_type: MemoryTypeId) -> u32 {
        let mut hal_count = hal_type.0;
        for ash_index in 0..32 {
            if self.valid_ash_memory_types & (1 << ash_index) != 0 {
                if hal_count == 0 {
                    return ash_index;
                }
                hal_count -= 1;
            }
        }
        panic!("Unable to get Ash memory type for {:?}", hal_type);
    }

    pub(crate) unsafe fn create_swapchain(
        &self,
        surface: &mut w::Surface,
        config: SwapchainConfig,
        provided_old_swapchain: Option<w::Swapchain>,
    ) -> Result<(w::Swapchain, Vec<n::Image>), hal::window::SwapchainError> {
        let functor = khr::Swapchain::new(&surface.raw.instance.inner, &self.shared.raw);

        let old_swapchain = match provided_old_swapchain {
            Some(osc) => osc.raw,
            None => vk::SwapchainKHR::null(),
        };

        let info = vk::SwapchainCreateInfoKHR::builder()
            .flags(vk::SwapchainCreateFlagsKHR::empty())
            .surface(surface.raw.handle)
            .min_image_count(config.image_count)
            .image_format(conv::map_format(config.format))
            .image_color_space(vk::ColorSpaceKHR::SRGB_NONLINEAR)
            .image_extent(vk::Extent2D {
                width: config.extent.width,
                height: config.extent.height,
            })
            .image_array_layers(1)
            .image_usage(conv::map_image_usage(config.image_usage))
            .image_sharing_mode(vk::SharingMode::EXCLUSIVE)
            .pre_transform(vk::SurfaceTransformFlagsKHR::IDENTITY)
            .composite_alpha(conv::map_composite_alpha_mode(config.composite_alpha_mode))
            .present_mode(conv::map_present_mode(config.present_mode))
            .clipped(true)
            .old_swapchain(old_swapchain);

        let result = functor.create_swapchain(&info, None);

        if old_swapchain != vk::SwapchainKHR::null() {
            functor.destroy_swapchain(old_swapchain, None)
        }

        let swapchain_raw = match result {
            Ok(swapchain_raw) => swapchain_raw,
            Err(vk::Result::ERROR_OUT_OF_HOST_MEMORY) => {
                return Err(d::OutOfMemory::Host.into());
            }
            Err(vk::Result::ERROR_OUT_OF_DEVICE_MEMORY) => {
                return Err(d::OutOfMemory::Device.into());
            }
            Err(vk::Result::ERROR_DEVICE_LOST) => return Err(d::DeviceLost.into()),
            Err(vk::Result::ERROR_SURFACE_LOST_KHR) => return Err(hal::window::SurfaceLost.into()),
            Err(vk::Result::ERROR_NATIVE_WINDOW_IN_USE_KHR) => {
                return Err(hal::window::SwapchainError::WindowInUse)
            }
            Err(other) => {
                error!("Unexpected result - driver bug? {:?}", other);
                return Err(hal::window::SwapchainError::Unknown);
            }
        };

        let result = functor.get_swapchain_images(swapchain_raw);

        let backbuffer_images = match result {
            Ok(backbuffer_images) => backbuffer_images,
            Err(vk::Result::ERROR_OUT_OF_HOST_MEMORY) => {
                return Err(d::OutOfMemory::Host.into());
            }
            Err(vk::Result::ERROR_OUT_OF_DEVICE_MEMORY) => {
                return Err(d::OutOfMemory::Device.into());
            }
            _ => unreachable!(),
        };

        let extent = vk::Extent3D {
            width: config.extent.width,
            height: config.extent.height,
            depth: 1,
        };
        let swapchain = w::Swapchain {
            raw: swapchain_raw,
            functor,
            vendor_id: self.vendor_id,
            extent,
        };

        let images = backbuffer_images
            .into_iter()
            .map(|image| n::Image {
                raw: image,
                ty: vk::ImageType::TYPE_2D,
                flags: vk::ImageCreateFlags::empty(),
                extent,
            })
            .collect();

        Ok((swapchain, images))
    }

    pub unsafe fn image_view_from_raw(
        &self,
        raw_image: vk::Image,
        view_type: vk::ImageViewType,
        format: format::Format,
        swizzle: format::Swizzle,
        usage: image::Usage,
        range: image::SubresourceRange,
    ) -> Result<n::ImageView, image::ViewCreationError> {
        let mut image_view_info;
        let mut info = vk::ImageViewCreateInfo::builder()
            .flags(vk::ImageViewCreateFlags::empty())
            .image(raw_image)
            .view_type(view_type)
            .format(conv::map_format(format))
            .components(conv::map_swizzle(swizzle))
            .subresource_range(conv::map_subresource_range(&range));

        if self.shared.image_view_usage {
            image_view_info = vk::ImageViewUsageCreateInfo::builder()
                .usage(conv::map_image_usage(usage))
                .build();
            info = info.push_next(&mut image_view_info);
        }

        let result = self.shared.raw.create_image_view(&info, None);

        match result {
            Ok(raw) => Ok(n::ImageView {
                image: raw_image,
                raw,
                range,
            }),
            Err(vk::Result::ERROR_OUT_OF_HOST_MEMORY) => Err(d::OutOfMemory::Host.into()),
            Err(vk::Result::ERROR_OUT_OF_DEVICE_MEMORY) => Err(d::OutOfMemory::Device.into()),
            _ => unreachable!(),
        }
    }
}

#[test]
fn test_send_sync() {
    fn foo<T: Send + Sync>() {}
    foo::<super::Device>()
}<|MERGE_RESOLUTION|>--- conflicted
+++ resolved
@@ -2200,7 +2200,6 @@
             .set_object_name(vk::ObjectType::PIPELINE_LAYOUT, pipeline_layout.raw, name)
     }
 
-<<<<<<< HEAD
     unsafe fn set_acceleration_structure_name(
         &self,
         accel_struct: &mut n::AccelerationStructure,
@@ -2211,7 +2210,8 @@
             accel_struct.0,
             name,
         )
-=======
+    }
+
     unsafe fn set_display_power_state(
         &self,
         display: &hal::display::Display<B>,
@@ -2321,7 +2321,6 @@
             }
             _ => unreachable!(),
         }
->>>>>>> 81cf879f
     }
 
     fn start_capture(&self) {
