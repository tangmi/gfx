//! Mock backend implementation to test the code for compile errors
//! outside of the graphics development environment.

extern crate gfx_hal as hal;

use crate::{
    buffer::Buffer,
    descriptor::{DescriptorPool, DescriptorSet, DescriptorSetLayout},
    image::Image,
    memory::Memory,
};

use hal::{adapter, command, device, display, format, pass, pool, pso, query, queue, window};
use log::debug;

use std::{borrow::Borrow, ops::Range};

mod buffer;
mod descriptor;
mod image;
mod memory;

const NOT_SUPPORTED_MESSAGE: &str = "This function is not currently mocked by the empty backend";

/// Dummy backend.
#[derive(Copy, Clone, Debug, PartialEq, Eq, Hash)]
pub enum Backend {}
impl hal::Backend for Backend {
    type Instance = Instance;
    type PhysicalDevice = PhysicalDevice;
    type Device = Device;
    type Surface = Surface;

    type QueueFamily = QueueFamily;
    type Queue = Queue;
    type CommandBuffer = CommandBuffer;

    type Memory = Memory;
    type CommandPool = CommandPool;

    type ShaderModule = ();
    type RenderPass = ();
    type Framebuffer = ();

    type Buffer = Buffer;
    type BufferView = ();
    type Image = Image;
    type ImageView = ();
    type Sampler = ();

    type ComputePipeline = ();
    type GraphicsPipeline = ();
    type RayTracingPipeline = ();
    type PipelineCache = ();
    type PipelineLayout = ();
    type DescriptorSetLayout = DescriptorSetLayout;
    type DescriptorPool = DescriptorPool;
    type DescriptorSet = DescriptorSet;

    type Fence = ();
    type Semaphore = ();
    type Event = ();
    type QueryPool = ();

<<<<<<< HEAD
    type AccelerationStructure = ();
=======
    type Display = ();
    type DisplayMode = ();
>>>>>>> 81cf879f
}

/// Dummy physical device.
#[derive(Debug)]
pub struct PhysicalDevice;
impl adapter::PhysicalDevice<Backend> for PhysicalDevice {
    unsafe fn open(
        &self,
        families: &[(&QueueFamily, &[queue::QueuePriority])],
        _requested_features: hal::Features,
    ) -> Result<adapter::Gpu<Backend>, device::CreationError> {
        // Validate the arguments
        assert_eq!(
            families.len(),
            1,
            "Empty backend doesn't have multiple queue families"
        );
        let (_family, priorities) = families[0];
        assert_eq!(
            priorities.len(),
            1,
            "Empty backend doesn't support multiple queues"
        );
        let priority = priorities[0];
        assert!(
            0.0 <= priority && priority <= 1.0,
            "Queue priority is out of range"
        );

        // Create the queues
        let queue_groups = {
            let mut queue_group = queue::QueueGroup::new(QUEUE_FAMILY_ID);
            queue_group.add_queue(Queue);
            vec![queue_group]
        };
        let gpu = adapter::Gpu {
            device: Device,
            queue_groups,
        };
        Ok(gpu)
    }

    fn format_properties(&self, _: Option<format::Format>) -> format::Properties {
        unimplemented!("{}", NOT_SUPPORTED_MESSAGE)
    }

    fn image_format_properties(
        &self,
        _: format::Format,
        _dim: u8,
        _: hal::image::Tiling,
        _: hal::image::Usage,
        _: hal::image::ViewCapabilities,
    ) -> Option<hal::image::FormatProperties> {
        unimplemented!("{}", NOT_SUPPORTED_MESSAGE)
    }

    fn memory_properties(&self) -> adapter::MemoryProperties {
        let memory_types = {
            use hal::memory::Properties;
            let properties = Properties::DEVICE_LOCAL
                | Properties::CPU_VISIBLE
                | Properties::COHERENT
                | Properties::CPU_CACHED;
            let memory_type = adapter::MemoryType {
                properties,
                heap_index: 0,
            };
            vec![memory_type]
        };
        // TODO: perhaps get an estimate of free RAM to report here?
        let memory_heaps = vec![adapter::MemoryHeap {
            size: 64 * 1024,
            flags: hal::memory::HeapFlags::empty(),
        }];
        adapter::MemoryProperties {
            memory_types,
            memory_heaps,
        }
    }

    fn features(&self) -> hal::Features {
        hal::Features::empty()
    }

    fn properties(&self) -> hal::PhysicalDeviceProperties {
        hal::PhysicalDeviceProperties {
            limits: hal::Limits {
                non_coherent_atom_size: 1,
                optimal_buffer_copy_pitch_alignment: 1,
                ..Default::default()
            },
            ..Default::default()
        }
    }

    unsafe fn enumerate_displays(
        &self,
    ) -> Vec<display::Display<Backend>> {
        unimplemented!();
    }

    unsafe fn enumerate_compatible_planes(
        &self,
        _display: &display::Display<Backend>,
    ) -> Vec<display::Plane> {
        unimplemented!();
    }

    unsafe fn create_display_mode(
        &self,
        _display: &display::Display<Backend>,
        _resolution: (u32, u32),
        _refresh_rate: u32,
    ) -> Result<display::DisplayMode<Backend>, display::DisplayModeError> {
        unimplemented!();
    }

    unsafe fn create_display_plane<'a>(
        &self,
        _display: &'a display::DisplayMode<Backend>,
        _plane: &'a display::Plane,
    ) -> Result<display::DisplayPlane<'a, Backend>, device::OutOfMemory> {
        unimplemented!();
    }
}

/// Dummy command queue doing nothing.
#[derive(Debug)]
pub struct Queue;
impl queue::Queue<Backend> for Queue {
    unsafe fn submit<'a, Ic, Iw, Is>(&mut self, _: Ic, _: Iw, _: Is, _: Option<&mut ()>)
    where
        Ic: Iterator<Item = &'a CommandBuffer>,
    {
    }

    unsafe fn present(
        &mut self,
        _surface: &mut Surface,
        _image: SwapchainImage,
        _wait_semaphore: Option<&mut ()>,
    ) -> Result<Option<window::Suboptimal>, window::PresentError> {
        Ok(None)
    }

    fn wait_idle(&mut self) -> Result<(), device::OutOfMemory> {
        unimplemented!("{}", NOT_SUPPORTED_MESSAGE)
    }

    fn timestamp_period(&self) -> f32 {
        1.0
    }
}

/// Dummy device doing nothing.
#[derive(Debug)]
pub struct Device;
impl device::Device<Backend> for Device {
    unsafe fn create_command_pool(
        &self,
        _: queue::QueueFamilyId,
        _: pool::CommandPoolCreateFlags,
    ) -> Result<CommandPool, device::OutOfMemory> {
        Ok(CommandPool)
    }

    unsafe fn destroy_command_pool(&self, _: CommandPool) {}

    unsafe fn allocate_memory(
        &self,
        memory_type: hal::MemoryTypeId,
        size: u64,
    ) -> Result<Memory, device::AllocationError> {
        Memory::allocate(memory_type, size)
    }

    unsafe fn create_render_pass<'a, Ia, Is, Id>(
        &self,
        _: Ia,
        _: Is,
        _: Id,
    ) -> Result<(), device::OutOfMemory>
    where
        Is: Iterator<Item = pass::SubpassDesc<'a>>,
    {
        Ok(())
    }

    unsafe fn create_pipeline_layout<'a, Is, Ic>(
        &self,
        _: Is,
        _: Ic,
    ) -> Result<(), device::OutOfMemory>
    where
        Is: Iterator<Item = &'a DescriptorSetLayout>,
    {
        Ok(())
    }

    unsafe fn create_pipeline_cache(
        &self,
        _data: Option<&[u8]>,
    ) -> Result<(), device::OutOfMemory> {
        unimplemented!("{}", NOT_SUPPORTED_MESSAGE)
    }

    unsafe fn get_pipeline_cache_data(&self, _cache: &()) -> Result<Vec<u8>, device::OutOfMemory> {
        unimplemented!("{}", NOT_SUPPORTED_MESSAGE)
    }

    unsafe fn destroy_pipeline_cache(&self, _: ()) {
        unimplemented!("{}", NOT_SUPPORTED_MESSAGE)
    }

    unsafe fn create_graphics_pipeline<'a>(
        &self,
        _: &pso::GraphicsPipelineDesc<'a, Backend>,
        _: Option<&()>,
    ) -> Result<(), pso::CreationError> {
        Ok(())
    }

    unsafe fn create_compute_pipeline<'a>(
        &self,
        _: &pso::ComputePipelineDesc<'a, Backend>,
        _: Option<&()>,
    ) -> Result<(), pso::CreationError> {
        unimplemented!("{}", NOT_SUPPORTED_MESSAGE)
    }

    unsafe fn merge_pipeline_caches<'a, I>(
        &self,
        _: &mut (),
        _: I,
    ) -> Result<(), device::OutOfMemory>
    where
        I: Iterator<Item = &'a ()>,
    {
        Ok(())
    }

    unsafe fn create_framebuffer<I>(
        &self,
        _: &(),
        _: I,
        _: hal::image::Extent,
    ) -> Result<(), device::OutOfMemory> {
        Ok(())
    }

    unsafe fn create_shader_module(&self, _: &[u32]) -> Result<(), device::ShaderError> {
        Ok(())
    }

    unsafe fn create_sampler(
        &self,
        _: &hal::image::SamplerDesc,
    ) -> Result<(), device::AllocationError> {
        Ok(())
    }

    unsafe fn create_buffer(
        &self,
        size: u64,
        _: hal::buffer::Usage,
        _: hal::memory::SparseFlags,
    ) -> Result<Buffer, hal::buffer::CreationError> {
        Ok(Buffer::new(size))
    }

    unsafe fn get_buffer_requirements(&self, buffer: &Buffer) -> hal::memory::Requirements {
        hal::memory::Requirements {
            size: buffer.size,
            // TODO: perhaps require stronger alignments?
            alignment: 1,
            type_mask: !0,
        }
    }

    unsafe fn bind_buffer_memory(
        &self,
        _memory: &Memory,
        _: u64,
        _: &mut Buffer,
    ) -> Result<(), device::BindError> {
        Ok(())
    }

    unsafe fn create_buffer_view(
        &self,
        _: &Buffer,
        _: Option<format::Format>,
        _: hal::buffer::SubRange,
    ) -> Result<(), hal::buffer::ViewCreationError> {
        unimplemented!("{}", NOT_SUPPORTED_MESSAGE)
    }

    unsafe fn create_image(
        &self,
        kind: hal::image::Kind,
        _: hal::image::Level,
        _: format::Format,
        _: hal::image::Tiling,
        _: hal::image::Usage,
        _: hal::memory::SparseFlags,
        _: hal::image::ViewCapabilities,
    ) -> Result<Image, hal::image::CreationError> {
        Ok(Image::new(kind))
    }

    unsafe fn get_image_requirements(&self, image: &Image) -> hal::memory::Requirements {
        image.get_requirements()
    }

    unsafe fn get_image_subresource_footprint(
        &self,
        _: &Image,
        _: hal::image::Subresource,
    ) -> hal::image::SubresourceFootprint {
        unimplemented!("{}", NOT_SUPPORTED_MESSAGE)
    }

    unsafe fn bind_image_memory(
        &self,
        _memory: &Memory,
        _: u64,
        _: &mut Image,
    ) -> Result<(), device::BindError> {
        Ok(())
    }

    unsafe fn create_image_view(
        &self,
        _: &Image,
        _: hal::image::ViewKind,
        _: format::Format,
        _: format::Swizzle,
        _: hal::image::Usage,
        _: hal::image::SubresourceRange,
    ) -> Result<(), hal::image::ViewCreationError> {
        Ok(())
    }

    unsafe fn create_descriptor_pool<I>(
        &self,
        _: usize,
        _: I,
        _: pso::DescriptorPoolCreateFlags,
    ) -> Result<DescriptorPool, device::OutOfMemory> {
        Ok(DescriptorPool)
    }

    unsafe fn create_descriptor_set_layout<'a, I, J>(
        &self,
        _bindings: I,
        _samplers: J,
    ) -> Result<DescriptorSetLayout, device::OutOfMemory>
    where
        J: Iterator<Item = &'a ()>,
    {
        let layout = DescriptorSetLayout {
            name: String::new(),
        };
        Ok(layout)
    }

    unsafe fn write_descriptor_set<'a, I>(&self, _: pso::DescriptorSetWrite<'a, Backend, I>)
    where
        I: Iterator<Item = pso::Descriptor<'a, Backend>>,
    {
    }

    unsafe fn copy_descriptor_set<'a>(&self, _: pso::DescriptorSetCopy<'a, Backend>) {
        unimplemented!("{}", NOT_SUPPORTED_MESSAGE)
    }

    fn create_semaphore(&self) -> Result<(), device::OutOfMemory> {
        Ok(())
    }

    fn create_fence(&self, _: bool) -> Result<(), device::OutOfMemory> {
        Ok(())
    }

    unsafe fn get_fence_status(&self, _: &()) -> Result<bool, device::DeviceLost> {
        unimplemented!("{}", NOT_SUPPORTED_MESSAGE)
    }

    fn create_event(&self) -> Result<(), device::OutOfMemory> {
        unimplemented!("{}", NOT_SUPPORTED_MESSAGE)
    }

    unsafe fn get_event_status(&self, _: &()) -> Result<bool, device::WaitError> {
        unimplemented!("{}", NOT_SUPPORTED_MESSAGE)
    }

    unsafe fn set_event(&self, _: &mut ()) -> Result<(), device::OutOfMemory> {
        unimplemented!("{}", NOT_SUPPORTED_MESSAGE)
    }

    unsafe fn reset_event(&self, _: &mut ()) -> Result<(), device::OutOfMemory> {
        unimplemented!("{}", NOT_SUPPORTED_MESSAGE)
    }

    unsafe fn create_query_pool(&self, _: query::Type, _: u32) -> Result<(), query::CreationError> {
        unimplemented!("{}", NOT_SUPPORTED_MESSAGE)
    }

    unsafe fn destroy_query_pool(&self, _: ()) {
        unimplemented!("{}", NOT_SUPPORTED_MESSAGE)
    }

    unsafe fn get_query_pool_results(
        &self,
        _: &(),
        _: Range<query::Id>,
        _: &mut [u8],
        _: hal::buffer::Stride,
        _: query::ResultFlags,
    ) -> Result<bool, device::WaitError> {
        unimplemented!("{}", NOT_SUPPORTED_MESSAGE)
    }

    unsafe fn map_memory(
        &self,
        memory: &mut Memory,
        segment: hal::memory::Segment,
    ) -> Result<*mut u8, device::MapError> {
        memory.map(segment)
    }

    unsafe fn unmap_memory(&self, _memory: &mut Memory) {}

    unsafe fn flush_mapped_memory_ranges<'a, I>(&self, _: I) -> Result<(), device::OutOfMemory>
    where
        I: Iterator<Item = (&'a Memory, hal::memory::Segment)>,
    {
        Ok(())
    }

    unsafe fn invalidate_mapped_memory_ranges<'a, I>(&self, _: I) -> Result<(), device::OutOfMemory>
    where
        I: Iterator<Item = (&'a Memory, hal::memory::Segment)>,
    {
        unimplemented!("{}", NOT_SUPPORTED_MESSAGE)
    }

    unsafe fn free_memory(&self, _memory: Memory) {
        // Let memory drop
    }

    unsafe fn destroy_shader_module(&self, _: ()) {}

    unsafe fn destroy_render_pass(&self, _: ()) {}

    unsafe fn destroy_pipeline_layout(&self, _: ()) {}

    unsafe fn destroy_graphics_pipeline(&self, _: ()) {}

    unsafe fn destroy_compute_pipeline(&self, _: ()) {
        unimplemented!("{}", NOT_SUPPORTED_MESSAGE)
    }
    unsafe fn destroy_framebuffer(&self, _: ()) {}

    unsafe fn destroy_buffer(&self, _: Buffer) {}

    unsafe fn destroy_buffer_view(&self, _: ()) {
        unimplemented!("{}", NOT_SUPPORTED_MESSAGE)
    }

    unsafe fn destroy_image(&self, _: Image) {}

    unsafe fn destroy_image_view(&self, _: ()) {}

    unsafe fn destroy_sampler(&self, _: ()) {}

    unsafe fn destroy_descriptor_pool(&self, _: DescriptorPool) {}

    unsafe fn destroy_descriptor_set_layout(&self, _: DescriptorSetLayout) {}

    unsafe fn destroy_fence(&self, _: ()) {}

    unsafe fn destroy_semaphore(&self, _: ()) {}

    unsafe fn destroy_event(&self, _: ()) {
        unimplemented!("{}", NOT_SUPPORTED_MESSAGE)
    }

    fn wait_idle(&self) -> Result<(), device::OutOfMemory> {
        Ok(())
    }

    unsafe fn set_image_name(&self, _: &mut Image, _: &str) {
        unimplemented!("{}", NOT_SUPPORTED_MESSAGE)
    }

    unsafe fn set_buffer_name(&self, _: &mut Buffer, _: &str) {
        unimplemented!("{}", NOT_SUPPORTED_MESSAGE)
    }

    unsafe fn set_command_buffer_name(&self, _: &mut CommandBuffer, _: &str) {
        unimplemented!("{}", NOT_SUPPORTED_MESSAGE)
    }

    unsafe fn set_semaphore_name(&self, _: &mut (), _: &str) {
        unimplemented!("{}", NOT_SUPPORTED_MESSAGE)
    }

    unsafe fn set_fence_name(&self, _: &mut (), _: &str) {
        unimplemented!("{}", NOT_SUPPORTED_MESSAGE)
    }

    unsafe fn set_framebuffer_name(&self, _: &mut (), _: &str) {
        unimplemented!("{}", NOT_SUPPORTED_MESSAGE)
    }

    unsafe fn set_render_pass_name(&self, _: &mut (), _: &str) {
        unimplemented!("{}", NOT_SUPPORTED_MESSAGE)
    }

    unsafe fn set_descriptor_set_name(&self, set: &mut DescriptorSet, name: &str) {
        set.name = name.to_string();
    }

    unsafe fn set_descriptor_set_layout_name(&self, layout: &mut DescriptorSetLayout, name: &str) {
        layout.name = name.to_string();
    }

    unsafe fn set_pipeline_layout_name(&self, _pipeline_layout: &mut (), _name: &str) {
        unimplemented!("{}", NOT_SUPPORTED_MESSAGE)
    }

    unsafe fn reset_fence(&self, _: &mut ()) -> Result<(), device::OutOfMemory> {
        Ok(())
    }

    unsafe fn wait_for_fence(&self, _: &(), _: u64) -> Result<bool, device::WaitError> {
        Ok(true)
    }

    unsafe fn set_display_power_state(
        &self,
        _display: &display::Display<Backend>,
        _power_state: &display::control::PowerState,
    ) -> Result<(), display::control::DisplayControlError> {
        unimplemented!("{}", NOT_SUPPORTED_MESSAGE)
    }

    unsafe fn register_device_event(
        &self,
        _device_event: &display::control::DeviceEvent,
        _fence: &mut <Backend as hal::Backend>::Fence,
    ) -> Result<(), display::control::DisplayControlError> {
        unimplemented!("{}", NOT_SUPPORTED_MESSAGE)
    }

    unsafe fn register_display_event(
        &self,
        _display: &display::Display<Backend>,
        _display_event: &display::control::DisplayEvent,
        _fence: &mut <Backend as hal::Backend>::Fence,
    ) -> Result<(), display::control::DisplayControlError> {
        unimplemented!("{}", NOT_SUPPORTED_MESSAGE)
    }

    fn start_capture(&self) {
        unimplemented!("{}", NOT_SUPPORTED_MESSAGE)
    }

    fn stop_capture(&self) {
        unimplemented!("{}", NOT_SUPPORTED_MESSAGE)
    }
}

#[derive(Debug)]
pub struct QueueFamily;
impl queue::QueueFamily for QueueFamily {
    fn queue_type(&self) -> queue::QueueType {
        queue::QueueType::General
    }
    fn max_queues(&self) -> usize {
        1
    }
    fn id(&self) -> queue::QueueFamilyId {
        QUEUE_FAMILY_ID
    }
    fn supports_sparse_binding(&self) -> bool {
        true
    }
}

const QUEUE_FAMILY_ID: queue::QueueFamilyId = queue::QueueFamilyId(0);

/// Dummy raw command pool.
#[derive(Debug)]
pub struct CommandPool;
impl pool::CommandPool<Backend> for CommandPool {
    unsafe fn allocate_one(&mut self, level: command::Level) -> CommandBuffer {
        assert_eq!(
            level,
            command::Level::Primary,
            "Only primary command buffers are supported"
        );
        CommandBuffer
    }

    unsafe fn reset(&mut self, _: bool) {}

    unsafe fn free<I>(&mut self, _: I) {
        unimplemented!("{}", NOT_SUPPORTED_MESSAGE)
    }
}

/// Dummy command buffer, which ignores all the calls.
#[derive(Debug)]
pub struct CommandBuffer;
impl command::CommandBuffer<Backend> for CommandBuffer {
    unsafe fn begin(
        &mut self,
        _: command::CommandBufferFlags,
        _: command::CommandBufferInheritanceInfo<Backend>,
    ) {
    }

    unsafe fn finish(&mut self) {}

    unsafe fn reset(&mut self, _: bool) {
        unimplemented!("{}", NOT_SUPPORTED_MESSAGE)
    }

    unsafe fn pipeline_barrier<'a, T>(
        &mut self,
        _: Range<pso::PipelineStage>,
        _: hal::memory::Dependencies,
        _: T,
    ) where
        T: Iterator<Item = hal::memory::Barrier<'a, Backend>>,
    {
    }

    unsafe fn fill_buffer(&mut self, _: &Buffer, _: hal::buffer::SubRange, _: u32) {
        unimplemented!("{}", NOT_SUPPORTED_MESSAGE)
    }

    unsafe fn update_buffer(&mut self, _: &Buffer, _: hal::buffer::Offset, _: &[u8]) {
        unimplemented!("{}", NOT_SUPPORTED_MESSAGE)
    }

    unsafe fn clear_image<T>(
        &mut self,
        _: &Image,
        _: hal::image::Layout,
        _: command::ClearValue,
        _: T,
    ) {
        unimplemented!("{}", NOT_SUPPORTED_MESSAGE)
    }

    unsafe fn clear_attachments<T, U>(&mut self, _: T, _: U) {
        unimplemented!("{}", NOT_SUPPORTED_MESSAGE)
    }

    unsafe fn resolve_image<T>(
        &mut self,
        _: &Image,
        _: hal::image::Layout,
        _: &Image,
        _: hal::image::Layout,
        _: T,
    ) {
        unimplemented!("{}", NOT_SUPPORTED_MESSAGE)
    }

    unsafe fn blit_image<T>(
        &mut self,
        _: &Image,
        _: hal::image::Layout,
        _: &Image,
        _: hal::image::Layout,
        _: hal::image::Filter,
        _: T,
    ) {
        unimplemented!("{}", NOT_SUPPORTED_MESSAGE)
    }

    unsafe fn bind_index_buffer(
        &mut self,
        _: &Buffer,
        _: hal::buffer::SubRange,
        _: hal::IndexType,
    ) {
        unimplemented!("{}", NOT_SUPPORTED_MESSAGE)
    }

    unsafe fn bind_vertex_buffers<'a, T>(&mut self, _: u32, _: T)
    where
        T: Iterator<Item = (&'a Buffer, hal::buffer::SubRange)>,
    {
    }

    unsafe fn set_viewports<T>(&mut self, _: u32, _: T) {}

    unsafe fn set_scissors<T>(&mut self, _: u32, _: T) {}

    unsafe fn set_stencil_reference(&mut self, _: pso::Face, _: pso::StencilValue) {
        unimplemented!("{}", NOT_SUPPORTED_MESSAGE)
    }

    unsafe fn set_stencil_read_mask(&mut self, _: pso::Face, _: pso::StencilValue) {
        unimplemented!("{}", NOT_SUPPORTED_MESSAGE)
    }

    unsafe fn set_stencil_write_mask(&mut self, _: pso::Face, _: pso::StencilValue) {
        unimplemented!("{}", NOT_SUPPORTED_MESSAGE)
    }

    unsafe fn set_blend_constants(&mut self, _: pso::ColorValue) {
        unimplemented!("{}", NOT_SUPPORTED_MESSAGE)
    }

    unsafe fn set_depth_bounds(&mut self, _: Range<f32>) {
        unimplemented!("{}", NOT_SUPPORTED_MESSAGE)
    }

    unsafe fn set_line_width(&mut self, _: f32) {
        unimplemented!("{}", NOT_SUPPORTED_MESSAGE)
    }

    unsafe fn set_depth_bias(&mut self, _: pso::DepthBias) {
        unimplemented!("{}", NOT_SUPPORTED_MESSAGE)
    }

    unsafe fn begin_render_pass<'a, T>(
        &mut self,
        _: &(),
        _: &(),
        _: pso::Rect,
        _: T,
        _: command::SubpassContents,
    ) where
        T: Iterator<Item = command::RenderAttachmentInfo<'a, Backend>>,
    {
    }

    unsafe fn next_subpass(&mut self, _: command::SubpassContents) {
        unimplemented!("{}", NOT_SUPPORTED_MESSAGE)
    }

    unsafe fn end_render_pass(&mut self) {}

    unsafe fn bind_graphics_pipeline(&mut self, _: &()) {}

    unsafe fn bind_graphics_descriptor_sets<'a, I, J>(&mut self, _: &(), _: usize, _: I, _: J)
    where
        I: Iterator<Item = &'a DescriptorSet>,
    {
        // Do nothing
    }

    unsafe fn bind_compute_pipeline(&mut self, _: &()) {
        unimplemented!("{}", NOT_SUPPORTED_MESSAGE)
    }

    unsafe fn bind_compute_descriptor_sets<'a, I, J>(&mut self, _: &(), _: usize, _: I, _: J)
    where
        I: Iterator<Item = &'a DescriptorSet>,
    {
        // Do nothing
    }

    unsafe fn dispatch(&mut self, _: hal::WorkGroupCount) {
        unimplemented!("{}", NOT_SUPPORTED_MESSAGE)
    }

    unsafe fn dispatch_indirect(&mut self, _: &Buffer, _: hal::buffer::Offset) {
        unimplemented!("{}", NOT_SUPPORTED_MESSAGE)
    }

    unsafe fn copy_buffer<T>(&mut self, _: &Buffer, _: &Buffer, _: T) {
        unimplemented!("{}", NOT_SUPPORTED_MESSAGE)
    }

    unsafe fn copy_image<T>(
        &mut self,
        _: &Image,
        _: hal::image::Layout,
        _: &Image,
        _: hal::image::Layout,
        _: T,
    ) {
        unimplemented!("{}", NOT_SUPPORTED_MESSAGE)
    }

    unsafe fn copy_buffer_to_image<T>(
        &mut self,
        _: &Buffer,
        _: &Image,
        _: hal::image::Layout,
        _: T,
    ) {
    }

    unsafe fn copy_image_to_buffer<T>(
        &mut self,
        _: &Image,
        _: hal::image::Layout,
        _: &Buffer,
        _: T,
    ) {
        unimplemented!("{}", NOT_SUPPORTED_MESSAGE)
    }

    unsafe fn draw(&mut self, _: Range<hal::VertexCount>, _: Range<hal::InstanceCount>) {}

    unsafe fn draw_indexed(
        &mut self,
        _: Range<hal::IndexCount>,
        _: hal::VertexOffset,
        _: Range<hal::InstanceCount>,
    ) {
    }

    unsafe fn draw_indirect(
        &mut self,
        _: &Buffer,
        _: hal::buffer::Offset,
        _: hal::DrawCount,
        _: hal::buffer::Stride,
    ) {
    }

    unsafe fn draw_indexed_indirect(
        &mut self,
        _: &Buffer,
        _: hal::buffer::Offset,
        _: hal::DrawCount,
        _: hal::buffer::Stride,
    ) {
    }

    unsafe fn draw_indirect_count(
        &mut self,
        _: &Buffer,
        _: hal::buffer::Offset,
        _: &Buffer,
        _: hal::buffer::Offset,
        _: u32,
        _: hal::buffer::Stride,
    ) {
    }

    unsafe fn draw_indexed_indirect_count(
        &mut self,
        _: &Buffer,
        _: hal::buffer::Offset,
        _: &Buffer,
        _: hal::buffer::Offset,
        _: u32,
        _: hal::buffer::Stride,
    ) {
    }

    unsafe fn draw_mesh_tasks(&mut self, _: hal::TaskCount, _: hal::TaskCount) {
        unimplemented!("{}", NOT_SUPPORTED_MESSAGE)
    }

    unsafe fn draw_mesh_tasks_indirect(
        &mut self,
        _: &Buffer,
        _: hal::buffer::Offset,
        _: hal::DrawCount,
        _: hal::buffer::Stride,
    ) {
        unimplemented!("{}", NOT_SUPPORTED_MESSAGE)
    }

    unsafe fn draw_mesh_tasks_indirect_count(
        &mut self,
        _: &Buffer,
        _: hal::buffer::Offset,
        _: &Buffer,
        _: hal::buffer::Offset,
        _: u32,
        _: hal::buffer::Stride,
    ) {
        unimplemented!("{}", NOT_SUPPORTED_MESSAGE)
    }

    unsafe fn set_event(&mut self, _: &(), _: pso::PipelineStage) {
        unimplemented!("{}", NOT_SUPPORTED_MESSAGE)
    }

    unsafe fn reset_event(&mut self, _: &(), _: pso::PipelineStage) {
        unimplemented!("{}", NOT_SUPPORTED_MESSAGE)
    }

    unsafe fn wait_events<'a, I, J>(&mut self, _: I, _: Range<pso::PipelineStage>, _: J)
    where
        J: Iterator<Item = hal::memory::Barrier<'a, Backend>>,
    {
        unimplemented!("{}", NOT_SUPPORTED_MESSAGE)
    }

    unsafe fn begin_query(&mut self, _: query::Query<Backend>, _: query::ControlFlags) {
        unimplemented!("{}", NOT_SUPPORTED_MESSAGE)
    }

    unsafe fn end_query(&mut self, _: query::Query<Backend>) {
        unimplemented!("{}", NOT_SUPPORTED_MESSAGE)
    }

    unsafe fn reset_query_pool(&mut self, _: &(), _: Range<query::Id>) {
        unimplemented!("{}", NOT_SUPPORTED_MESSAGE)
    }

    unsafe fn copy_query_pool_results(
        &mut self,
        _: &(),
        _: Range<query::Id>,
        _: &Buffer,
        _: hal::buffer::Offset,
        _: hal::buffer::Stride,
        _: query::ResultFlags,
    ) {
        unimplemented!("{}", NOT_SUPPORTED_MESSAGE)
    }

    unsafe fn write_timestamp(&mut self, _: pso::PipelineStage, _: query::Query<Backend>) {
        unimplemented!("{}", NOT_SUPPORTED_MESSAGE)
    }

    unsafe fn push_graphics_constants(
        &mut self,
        _: &(),
        _: pso::ShaderStageFlags,
        _: u32,
        _: &[u32],
    ) {
        unimplemented!("{}", NOT_SUPPORTED_MESSAGE)
    }

    unsafe fn push_compute_constants(&mut self, _: &(), _: u32, _: &[u32]) {
        unimplemented!("{}", NOT_SUPPORTED_MESSAGE)
    }

    unsafe fn execute_commands<'a, T>(&mut self, _: T)
    where
        T: Iterator<Item = &'a CommandBuffer>,
    {
        unimplemented!("{}", NOT_SUPPORTED_MESSAGE)
    }

    unsafe fn insert_debug_marker(&mut self, _: &str, _: u32) {
        unimplemented!("{}", NOT_SUPPORTED_MESSAGE)
    }
    unsafe fn begin_debug_marker(&mut self, _: &str, _: u32) {
        unimplemented!("{}", NOT_SUPPORTED_MESSAGE)
    }
    unsafe fn end_debug_marker(&mut self) {
        unimplemented!("{}", NOT_SUPPORTED_MESSAGE)
    }
}

/// Dummy surface.
#[derive(Debug)]
pub struct Surface;
impl window::Surface<Backend> for Surface {
    fn supports_queue_family(&self, _: &QueueFamily) -> bool {
        true
    }

    fn capabilities(&self, _: &PhysicalDevice) -> window::SurfaceCapabilities {
        let extents = {
            let min_extent = window::Extent2D {
                width: 0,
                height: 0,
            };
            let max_extent = window::Extent2D {
                width: 8192,
                height: 4096,
            };
            min_extent..=max_extent
        };
        let usage = hal::image::Usage::COLOR_ATTACHMENT;
        let present_modes = window::PresentMode::all();
        let composite_alpha_modes = window::CompositeAlphaMode::OPAQUE;
        window::SurfaceCapabilities {
            image_count: 1..=1,
            current_extent: None,
            extents,
            max_image_layers: 1,
            usage,
            present_modes,
            composite_alpha_modes,
        }
    }

    fn supported_formats(&self, _: &PhysicalDevice) -> Option<Vec<format::Format>> {
        None
    }
}

#[derive(Debug)]
pub struct SwapchainImage;
impl Borrow<Image> for SwapchainImage {
    fn borrow(&self) -> &Image {
        unimplemented!()
    }
}
impl Borrow<()> for SwapchainImage {
    fn borrow(&self) -> &() {
        unimplemented!()
    }
}

impl window::PresentationSurface<Backend> for Surface {
    type SwapchainImage = SwapchainImage;

    unsafe fn configure_swapchain(
        &mut self,
        _: &Device,
        _: window::SwapchainConfig,
    ) -> Result<(), window::SwapchainError> {
        Ok(())
    }

    unsafe fn unconfigure_swapchain(&mut self, _: &Device) {}

    unsafe fn acquire_image(
        &mut self,
        _: u64,
    ) -> Result<(SwapchainImage, Option<window::Suboptimal>), window::AcquireError> {
        Ok((SwapchainImage, None))
    }
}

#[derive(Debug)]
pub struct Instance;

impl hal::Instance<Backend> for Instance {
    fn create(name: &str, version: u32) -> Result<Self, hal::UnsupportedBackend> {
        debug!(
            "Creating empty backend instance with name '{}' and version {}",
            name, version
        );
        Ok(Instance)
    }

    fn enumerate_adapters(&self) -> Vec<adapter::Adapter<Backend>> {
        // TODO: provide more mock adapters, with various qualities
        let info = adapter::AdapterInfo {
            name: "Mock Device".to_string(),
            vendor: 0,
            device: 1234,
            device_type: adapter::DeviceType::Other,
        };
        let adapter = adapter::Adapter {
            info,
            physical_device: PhysicalDevice,
            // TODO: multiple queue families
            queue_families: vec![QueueFamily],
        };
        vec![adapter]
    }

    unsafe fn create_surface(
        &self,
        raw_window_handle: &impl raw_window_handle::HasRawWindowHandle,
    ) -> Result<Surface, hal::window::InitError> {
        // TODO: maybe check somehow that the given handle is valid?
        let _handle = raw_window_handle.raw_window_handle();
        Ok(Surface)
    }

    unsafe fn destroy_surface(&self, _surface: Surface) {}

    unsafe fn create_display_plane_surface(
        &self,
        _display_plane: &display::DisplayPlane<Backend>,
        _plane_stack_index: u32,
        _transformation: display::SurfaceTransform,
        _alpha: display::DisplayPlaneAlpha,
        _image_extent: window::Extent2D,
    ) -> Result<Surface, display::DisplayPlaneSurfaceError> {
        unimplemented!();
    }
}<|MERGE_RESOLUTION|>--- conflicted
+++ resolved
@@ -62,12 +62,10 @@
     type Event = ();
     type QueryPool = ();
 
-<<<<<<< HEAD
-    type AccelerationStructure = ();
-=======
     type Display = ();
     type DisplayMode = ();
->>>>>>> 81cf879f
+
+    type AccelerationStructure = ();
 }
 
 /// Dummy physical device.
